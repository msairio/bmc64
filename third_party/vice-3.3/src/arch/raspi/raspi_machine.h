--- conflicted
+++ resolved
@@ -40,13 +40,10 @@
 void cartridge_freeze(void);
 void set_canvas_size(int index, int* w, int *h, int *gw, int *gh);
 void set_canvas_borders(int index, int *w, int *h);
-<<<<<<< HEAD
 void emux_machine_load_settings_done(void);
-=======
 
 extern uint8_t userport_get_ddr(void);
 extern uint8_t userport_get(void);
 extern void userport_set(uint8_t value);
 
->>>>>>> aa45f26c
 #endif