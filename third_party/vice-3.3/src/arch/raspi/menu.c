/*
 * menu.c
 *
 * Written by
 *  Randy Rossi <randy.rossi@gmail.com>
 *
 * This file is part of VICE, the Versatile Commodore Emulator.
 * See README for copyright notice.
 *
 *  This program is free software; you can redistribute it and/or modify
 *  it under the terms of the GNU General Public License as published by
 *  the Free Software Foundation; either version 2 of the License, or
 *  (at your option) any later version.
 *
 *  This program is distributed in the hope that it will be useful,
 *  but WITHOUT ANY WARRANTY; without even the implied warranty of
 *  MERCHANTABILITY or FITNESS FOR A PARTICULAR PURPOSE.  See the
 *  GNU General Public License for more details.
 *
 *  You should have received a copy of the GNU General Public License
 *  along with this program; if not, write to the Free Software
 *  Foundation, Inc., 59 Temple Place, Suite 330, Boston, MA
 *  02111-1307  USA.
 *
 */

#include "menu.h"

#include <assert.h>
#include <dirent.h>
#include <stdio.h>
#include <stdlib.h>
#include <string.h>

#include "attach.h"
#include "autostart.h"
#include "cartridge.h"
#include "datasette.h"
#include "demo.h"
#include "drive.h"
#include "diskimage.h"
#include "joy.h"
#include "joyport.h"
#include "joyport/joystick.h"
#include "kbd.h"
#include "keyboard.h"
#include "machine.h"
#include "menu_cart_osd.h"
#include "menu_confirm_osd.h"
#include "menu_tape_osd.h"
#include "menu_timing.h"
#include "menu_usb.h"
#include "menu_keyset.h"
#include "overlay.h"
#include "raspi_machine.h"
#include "raspi_util.h"
#include "resources.h"
#include "sid.h"
#include "tape.h"
#include "text.h"
#include "ui.h"
#include "util.h"
#include "vdrive-internal.h"

// This feature is hidden for now. Activated 'pcb' input method where
// both keyboard and joysticks can be hooked up with a PCB or
// to eliminate USB keyboard.  Power switch is actually a power switch
// and the power port is actually power unlike the Keyrah.
//#define RASPI_SUPPORT_PCB 1

#define VERSION_STRING "2.3.1"

#ifdef RASPI_LITE
#define VARIANT_STRING "-Lite"
#else
#define VARIANT_STRING ""
#endif

#define DEFAULT_VICII_ASPECT 145
#define DEFAULT_VICII_H_BORDER_TRIM 0
#define DEFAULT_VICII_V_BORDER_TRIM 0

#define DEFAULT_VIC_ASPECT 145
#define DEFAULT_VIC_H_BORDER_TRIM 30
#define DEFAULT_VIC_V_BORDER_TRIM 12

#define DEFAULT_VDC_ASPECT 145
#define DEFAULT_VDC_H_BORDER_TRIM 20
#define DEFAULT_VDC_V_BORDER_TRIM 40

// For filename filters
typedef enum {
   FILTER_NONE,
   FILTER_DISK,
   FILTER_CART,
   FILTER_TAPE,
   FILTER_SNAP,
   FILTER_DIRS,
} FileFilter;

extern struct joydev_config joydevs[MAX_JOY_PORTS];

// These can be saved
struct menu_item *port_1_menu_item;
struct menu_item *port_2_menu_item;
int usb_pref_0;
int usb_pref_1;
int usb_x_axis_0;
int usb_y_axis_0;
int usb_x_axis_1;
int usb_y_axis_1;
float usb_x_thresh_0;
float usb_y_thresh_0;
float usb_x_thresh_1;
float usb_y_thresh_1;
int usb_0_button_assignments[MAX_USB_BUTTONS];
int usb_1_button_assignments[MAX_USB_BUTTONS];
int usb_button_bits[MAX_USB_BUTTONS]; // never change
long keyset_codes[2][7];
long key_bindings[6];
struct menu_item *keyboard_type_item;
struct menu_item *drive_sounds_item;
struct menu_item *drive_sounds_vol_item;
struct menu_item *hotkey_cf1_item;
struct menu_item *hotkey_cf3_item;
struct menu_item *hotkey_cf5_item;
struct menu_item *hotkey_cf7_item;
struct menu_item *hotkey_tf1_item;
struct menu_item *hotkey_tf3_item;
struct menu_item *hotkey_tf5_item;
struct menu_item *hotkey_tf7_item;
struct menu_item *sid_engine_item;
struct menu_item *sid_model_item;
struct menu_item *sid_filter_item;
struct menu_item *statusbar_item;
struct menu_item *statusbar_padding_item;
struct menu_item *tape_reset_with_machine_item;
struct menu_item *vkbd_transparency_item;

struct menu_item *palette_item_0;
struct menu_item *brightness_item_0;
struct menu_item *contrast_item_0;
struct menu_item *gamma_item_0;
struct menu_item *tint_item_0;

struct menu_item *palette_item_1;
struct menu_item *brightness_item_1;
struct menu_item *contrast_item_1;
struct menu_item *gamma_item_1;
struct menu_item *tint_item_1;

struct menu_item *warp_item;
struct menu_item *reset_confirm_item;
struct menu_item *use_pcb_item;
struct menu_item *active_display_item;

struct menu_item *h_center_item_0;
struct menu_item *v_center_item_0;
struct menu_item *h_border_item_0;
struct menu_item *v_border_item_0;
struct menu_item *aspect_item_0;

struct menu_item *h_center_item_1;
struct menu_item *v_center_item_1;
struct menu_item *h_border_item_1;
struct menu_item *v_border_item_1;
struct menu_item *aspect_item_1;

struct menu_item *pip_location_item;
struct menu_item *pip_swapped_item;

struct menu_item *c40_80_column_item;

static int unit;
static int joyswap;
static int statusbar_forced;

// Held here, exported for menu_usb to read
int pot_x_high_value;
int pot_x_low_value;
int pot_y_high_value;
int pot_y_low_value;

const int num_disk_ext = 13;
static char disk_filt_ext[13][5] = {".d64", ".d67", ".d71", ".d80", ".d81",
                                    ".d82", ".d1m", ".d2m", ".d4m", ".g64",
                                    ".g41", ".p64", ".x64"};

const int num_tape_ext = 2;
static char tape_filt_ext[2][5] = {".t64", ".tap"};

const int num_cart_ext = 2;
static char cart_filt_ext[2][5] = {".crt", ".bin"};

const int num_snap_ext = 1;
static char snap_filt_ext[1][5] = {".vsf"};

#define TEST_FILTER_MACRO(funcname, numvar, filtarray)                         \
  static int funcname(char *name) {                                            \
    int include = 0;                                                           \
    int len = strlen(name);                                                    \
    int i;                                                                     \
    for (i = 0; i < numvar; i++) {                                             \
      if (len > 4 && !strcasecmp(name + len - 4, filtarray[i])) {              \
        include = 1;                                                           \
        break;                                                                 \
      }                                                                        \
    }                                                                          \
    return include;                                                            \
  }

// For file type dialogs. Determines what dir we start in. Used
// as index into default_dir_names and current_dir_names.
#define NUM_DIR_TYPES 7
typedef enum {
   DIR_ROOT,
   DIR_DISKS,
   DIR_TAPES,
   DIR_CARTS,
   DIR_SNAPS,
   DIR_ROMS,
   DIR_IEC,
} DirType;

// What directories to initialize file search dialogs with for
// each type of file.
// TODO: Make these start dirs configurable.
static const char default_volume_name[8] = "SD:";
static const char default_dir_names[NUM_DIR_TYPES][16] = {
    "/", "/disks", "/tapes", "/carts", "/snapshots", "/roms", "/"};

// Keep track of the current volume
static char current_volume_name[8] = "";
// Keep track of current directory for each type of file.
static char current_dir_names[NUM_DIR_TYPES][256];
// Keep track of last iec dirs for each drive
static char last_iec_dir[4][256];

static int usb1_mounted;
static int usb2_mounted;
static int usb3_mounted;

// Temp storage for full path name concatenations.
static char full_path_str[256];

// Keep track of last known position in the file list.
static int current_dir_pos[NUM_DIR_TYPES];

TEST_FILTER_MACRO(test_disk_name, num_disk_ext, disk_filt_ext);
TEST_FILTER_MACRO(test_tape_name, num_tape_ext, tape_filt_ext);
TEST_FILTER_MACRO(test_cart_name, num_cart_ext, cart_filt_ext);
TEST_FILTER_MACRO(test_snap_name, num_snap_ext, snap_filt_ext);

static char *fullpath(DirType dir_type, char *name) {
  strcpy(full_path_str, current_volume_name);
  strcat(full_path_str, current_dir_names[dir_type]);
  // Put a trailing slash unless we are at the root
  if (current_dir_names[dir_type][strlen(
      current_dir_names[dir_type])-1] != '/'){
    strcat(full_path_str, "/");
  }
  strcat(full_path_str, name);
  return full_path_str;
}

// Clears the file menu and populates it with files.
static void list_files(struct menu_item *parent,
                       DirType dir_type, FileFilter filter,
                       int menu_id) {
  DIR *dp;
  struct dirent *ep;
  int i;
  int include;

  dp = opendir(fullpath(dir_type,""));
  if (dp == NULL) {
    // Fall back to root
    strcpy(current_dir_names[dir_type], "/");
    dp = opendir(fullpath(dir_type,""));
    if (dp == NULL) {
      return;
    }
  }

  // Current directory item, also action to change disk drive
  ui_menu_add_button(menu_id, parent, fullpath(dir_type,""))->
     sub_id = MENU_SUB_SELECT_VOLUME;
  ui_menu_add_divider(parent);

  // When we are picking dirs, include a button to select the current dir.
  if (filter == FILTER_DIRS) {
    struct menu_item *new_button =
         ui_menu_add_button(menu_id, parent, "(Use this dir)");
    new_button->sub_id = MENU_SUB_PICK_DIR;
    ui_menu_add_divider(parent);
  }

  // Put together a string that represents the root of this volume
  char current_root[16];
  strcpy (current_root, current_volume_name);
  strcat (current_root, "/");

  if (strcmp(fullpath(dir_type,""), current_root) != 0) {
    ui_menu_add_button(menu_id, parent, "..")->sub_id = MENU_SUB_UP_DIR;
  }

  // Make two buckets
  struct menu_item dirs_root;
  memset(&dirs_root, 0, sizeof(struct menu_item));
  dirs_root.type = FOLDER;
  dirs_root.is_expanded = 1;
  dirs_root.name[0] = '\0';

  struct menu_item files_root;
  memset(&files_root, 0, sizeof(struct menu_item));
  files_root.type = FOLDER;
  files_root.is_expanded = 1;
  files_root.name[0] = '\0';

  if (dp != NULL) {
    while (ep = readdir(dp)) {
      if (ep->d_type & DT_DIR) {
        ui_menu_add_button_with_value(menu_id, &dirs_root, ep->d_name, 0,
                                      ep->d_name, "(dir)")
            ->sub_id = MENU_SUB_ENTER_DIR;
      } else {
        include = 0;
        if (filter == FILTER_DISK) {
          include = test_disk_name(ep->d_name);
        } else if (filter == FILTER_TAPE) {
          include = test_tape_name(ep->d_name);
        } else if (filter == FILTER_CART) {
          include = test_cart_name(ep->d_name);
        } else if (filter == FILTER_SNAP) {
          include = test_snap_name(ep->d_name);
        } else if (filter == FILTER_DIRS) {
          include = 0;
        } else if (filter == FILTER_NONE) {
          include = 1;
        }
        if (include) {
          // Button name will be filename but it will be truncated
          // due to menu width.  Actual filename will be stored in
          // str_value which is never displayed except for text fields.
          struct menu_item *new_button =
              ui_menu_add_button(menu_id, &files_root, ep->d_name);
          new_button->sub_id = MENU_SUB_PICK_FILE;
          strncpy(new_button->str_value, ep->d_name, MAX_STR_VAL_LEN - 1);
        }
      }
    }

    (void)closedir(dp);
  }

  struct menu_item *dfc = dirs_root.first_child;
  merge_sort(&dfc);
  dirs_root.first_child = dfc;

  struct menu_item *ffc = files_root.first_child;
  merge_sort(&ffc);
  files_root.first_child = ffc;

  // Transfer ownership of dirs children first, then files. Childless
  // parents are on the stack.
  ui_add_all(&dirs_root, parent);
  ui_add_all(&files_root, parent);

  assert(dirs_root.first_child == NULL);
  assert(files_root.first_child == NULL);
}

static void files_cursor_listener(struct menu_item* parent,
                                  int new_pos) {
  // dir type is in value field
  current_dir_pos[parent->value] = new_pos;
}

static void show_files(DirType dir_type, FileFilter filter, int menu_id,
                       int reset_cur_pos) {
  // Show files
  struct menu_item *file_root = ui_push_menu(-1, -1);

  // Keep the type of files this list is for in value field.
  file_root->value = dir_type;

  file_root->cursor_listener_func = files_cursor_listener;

  if (menu_id == MENU_SAVE_SNAP_FILE ||
      (menu_id >= MENU_CREATE_D64_FILE && menu_id <= MENU_CREATE_X64_FILE)) {
    struct menu_item *file_name_item = ui_menu_add_text_field(
       menu_id, file_root, "Enter name:", "");
    file_name_item->sub_id = MENU_SUB_PICK_FILE;
  }
  list_files(file_root, dir_type, filter, menu_id);

  if (reset_cur_pos) {
     current_dir_pos[dir_type] = 0;
  } else {
     // Position cursor to last known location for this dir type.
     ui_set_cur_pos(current_dir_pos[dir_type]);
  }
}

static void show_about() {
  struct menu_item *about_root = ui_push_menu(32, 8);
  char title[16];
  char desc[32];

  switch (machine_class) {
  case VICE_MACHINE_C64:
    snprintf (title, 15, "%s%s %s", "BMC64", VARIANT_STRING, VERSION_STRING);
    strncpy (desc, "A Bare Metal C64 Emulator", 31);
    break;
  case VICE_MACHINE_C128:
    snprintf (title, 15, "%s%s %s", "BMC128", VARIANT_STRING, VERSION_STRING);
    strncpy (desc, "A Bare Metal C128 Emulator", 31);
    break;
  case VICE_MACHINE_VIC20:
    snprintf (title, 15, "%s%s %s", "BMVIC20", VARIANT_STRING, VERSION_STRING);
    strncpy (desc, "A Bare Metal VIC20 Emulator", 31);
    break;
  default:
    strncpy (title, "ERROR", 15);
    strncpy (desc, "Unknown Emulator", 31);
    break;
  }

  ui_menu_add_button(MENU_TEXT, about_root, title);
  ui_menu_add_button(MENU_TEXT, about_root, desc);

#ifdef RASPI_LITE
  ui_menu_add_button(MENU_TEXT, about_root, "For the Rasbperry Pi Zero");
#else
  ui_menu_add_button(MENU_TEXT, about_root, "For the Rasbperry Pi 2/3");
#endif

  ui_menu_add_divider(about_root);
  ui_menu_add_button(MENU_TEXT, about_root, "https://github.com/");
  ui_menu_add_button(MENU_TEXT, about_root, "         randyrossi/bmc64");
}

static void show_license() {
  int i;
  struct menu_item *license_root = ui_push_menu(-1, -1);
  for (i = 0; i < 510; i++) {
    ui_menu_add_button(MENU_TEXT, license_root, license[i]);
  }
}

static void configure_usb(int dev) {
  struct menu_item *usb_root = ui_push_menu(-1, -1);
  build_usb_menu(dev, usb_root);
}

static void configure_keyset(int num) {
  struct menu_item *keyset_root = ui_push_menu(-1, -1);
  build_keyset_menu(num, keyset_root);
}

static void configure_timing() {
  struct menu_item *timing_root = ui_push_menu(-1, -1);
  build_timing_menu(timing_root);
}

// Show a pop up menu with the available drive volumes.
// The item's id will be passed along to every item created
// here. The action to perform is dicatated by sub_id.
static void filesystem_change_volume(struct menu_item *item) {
  struct menu_item *vol_root = ui_push_menu(12, 8);
  struct menu_item *item2;

  // SD card is always available
  item2 = ui_menu_add_button(item->id, vol_root, "SD");
  item2->sub_id = MENU_SUB_CHANGE_VOLUME;
  item2->value = MENU_VOLUME_SD;

  int available[3];
  circle_find_usb(&available);

  if (available[0]) {
    item2 = ui_menu_add_button(item->id, vol_root, "USB1");
    item2->sub_id = MENU_SUB_CHANGE_VOLUME;
    item2->value = MENU_VOLUME_USB1;
  }
  if (available[1]) {
    item2 = ui_menu_add_button(item->id, vol_root, "USB2");
    item2->sub_id = MENU_SUB_CHANGE_VOLUME;
    item2->value = MENU_VOLUME_USB2;
  }
  if (available[2]) {
    item2 = ui_menu_add_button(item->id, vol_root, "USB3");
    item2->sub_id = MENU_SUB_CHANGE_VOLUME;
    item2->value = MENU_VOLUME_USB3;
  }
}

static void drive_change_model() {
  struct menu_item *model_root = ui_push_menu(12, 8);
  struct menu_item *item;

  int current_drive_type;
  resources_get_int_sprintf("Drive%iType", &current_drive_type, unit);

  item = ui_menu_add_button(MENU_DRIVE_SELECT, model_root, "None");
  item->value = DRIVE_TYPE_NONE;
  if (current_drive_type == DRIVE_TYPE_NONE) {
    strcat(item->displayed_value, " (*)");
  }

  if (drive_check_type(DRIVE_TYPE_1541, unit - 8) > 0) {
    item = ui_menu_add_button(MENU_DRIVE_SELECT, model_root, "1541");
    item->value = DRIVE_TYPE_1541;
    if (current_drive_type == DRIVE_TYPE_1541) {
      strcat(item->displayed_value, " (*)");
    }
  }
  if (drive_check_type(DRIVE_TYPE_1541II, unit - 8) > 0) {
    item = ui_menu_add_button(MENU_DRIVE_SELECT, model_root, "1541II");
    item->value = DRIVE_TYPE_1541II;
    if (current_drive_type == DRIVE_TYPE_1541II) {
      strcat(item->displayed_value, " (*)");
    }
  }
  if (drive_check_type(DRIVE_TYPE_1571, unit - 8) > 0) {
    item = ui_menu_add_button(MENU_DRIVE_SELECT, model_root, "1571");
    item->value = DRIVE_TYPE_1571;
    if (current_drive_type == DRIVE_TYPE_1571) {
      strcat(item->displayed_value, " (*)");
    }
  }
  if (drive_check_type(DRIVE_TYPE_1581, unit - 8) > 0) {
    item = ui_menu_add_button(MENU_DRIVE_SELECT, model_root, "1581");
    item->value = DRIVE_TYPE_1581;
    if (current_drive_type == DRIVE_TYPE_1581) {
      strcat(item->displayed_value, " (*)");
    }
  }
}

static void ui_set_hotkeys() {
  kbd_set_hotkey_function(0, 0, BTN_ASSIGN_UNDEF);
  kbd_set_hotkey_function(1, 0, BTN_ASSIGN_UNDEF);
  kbd_set_hotkey_function(2, 0, BTN_ASSIGN_UNDEF);
  kbd_set_hotkey_function(3, 0, BTN_ASSIGN_UNDEF);
  kbd_set_hotkey_function(4, 0, BTN_ASSIGN_UNDEF);
  kbd_set_hotkey_function(5, 0, BTN_ASSIGN_UNDEF);
  kbd_set_hotkey_function(6, 0, BTN_ASSIGN_UNDEF);
  kbd_set_hotkey_function(7, 0, BTN_ASSIGN_UNDEF);

  // Apply hotkey selections to keyboard handler
  if (hotkey_cf1_item->value > 0) {
    kbd_set_hotkey_function(
        0, KEYCODE_F1, hotkey_cf1_item->choice_ints[hotkey_cf1_item->value]);
  }
  if (hotkey_cf3_item->value > 0) {
    kbd_set_hotkey_function(
        1, KEYCODE_F3, hotkey_cf3_item->choice_ints[hotkey_cf3_item->value]);
  }
  if (hotkey_cf5_item->value > 0) {
    kbd_set_hotkey_function(
        2, KEYCODE_F5, hotkey_cf5_item->choice_ints[hotkey_cf5_item->value]);
  }
  if (hotkey_cf7_item->value > 0) {
    kbd_set_hotkey_function(
        3, KEYCODE_F7, hotkey_cf7_item->choice_ints[hotkey_cf7_item->value]);
  }
  if (hotkey_tf1_item->value > 0) {
    kbd_set_hotkey_function(
        4, KEYCODE_F1, hotkey_tf1_item->choice_ints[hotkey_tf1_item->value]);
  }
  if (hotkey_tf3_item->value > 0) {
    kbd_set_hotkey_function(
        5, KEYCODE_F3, hotkey_tf3_item->choice_ints[hotkey_tf3_item->value]);
  }
  if (hotkey_tf5_item->value > 0) {
    kbd_set_hotkey_function(
        6, KEYCODE_F5, hotkey_tf5_item->choice_ints[hotkey_tf5_item->value]);
  }
  if (hotkey_tf7_item->value > 0) {
    kbd_set_hotkey_function(
        7, KEYCODE_F7, hotkey_tf7_item->choice_ints[hotkey_tf7_item->value]);
  }
}

static void ui_set_joy_items() {
  int joydev;
  int i;
  for (joydev = 0; joydev < circle_num_joysticks(); joydev++) {
    struct menu_item *dst;

    if (joydevs[joydev].port == 1) {
      dst = port_1_menu_item;
    } else if (joydevs[joydev].port == 2) {
      dst = port_2_menu_item;
    } else {
      continue;
    }

    // Find which choice matches the device selected and
    // make sure the menu item matches
    for (i = 0; i < dst->num_choices; i++) {
      if (dst->choice_ints[i] == joydevs[joydev].device) {
        dst->value = i;
        break;
      }
    }
  }

  int value = port_1_menu_item->value;
  if (port_1_menu_item->choice_ints[value] == JOYDEV_NONE) {
    resources_set_int("JoyPort1Device", JOYPORT_ID_NONE);
  } else if (port_1_menu_item->choice_ints[value] == JOYDEV_MOUSE) {
    if (circle_num_joysticks() > 1 &&
        port_2_menu_item->choice_ints[port_2_menu_item->value]
            == JOYDEV_MOUSE) {
       resources_set_int("JoyPort2Device", JOYPORT_ID_NONE);
       port_2_menu_item->value = 0;
    }
    resources_set_int("JoyPort1Device", JOYPORT_ID_MOUSE_1351);
  } else {
    resources_set_int("JoyPort1Device", JOYPORT_ID_JOYSTICK);
  }

  if (circle_num_joysticks() > 1) {
     value = port_2_menu_item->value;
     if (port_2_menu_item->choice_ints[value] == JOYDEV_NONE) {
       resources_set_int("JoyPort2Device", JOYPORT_ID_NONE);
     } else if (port_2_menu_item->choice_ints[value] == JOYDEV_MOUSE) {
       if (port_1_menu_item->choice_ints[port_1_menu_item->value]
           == JOYDEV_MOUSE) {
          resources_set_int("JoyPort1Device", JOYPORT_ID_NONE);
          port_1_menu_item->value = 0;
       }
       resources_set_int("JoyPort2Device", JOYPORT_ID_MOUSE_1351);
     } else {
       resources_set_int("JoyPort2Device", JOYPORT_ID_JOYSTICK);
     }
  }
}

static int viceSidEngineToBmcChoice(int viceEngine) {
  switch (viceEngine) {
  case SID_ENGINE_FASTSID:
    return MENU_SID_ENGINE_FAST;
  case SID_ENGINE_RESID:
    return MENU_SID_ENGINE_RESID;
  default:
    return MENU_SID_ENGINE_RESID;
  }
}

static int viceSidModelToBmcChoice(int viceModel) {
  switch (viceModel) {
  case SID_MODEL_6581:
    return MENU_SID_MODEL_6581;
  case SID_MODEL_8580:
    return MENU_SID_MODEL_8580;
  default:
    return MENU_SID_MODEL_6581;
  }
}

static int save_settings() {
  int i;

  FILE *fp;
  switch (machine_class) {
  case VICE_MACHINE_C64:
    fp = fopen("/settings.txt", "w");
    break;
  case VICE_MACHINE_C128:
    fp = fopen("/settings-c128.txt", "w");
    break;
  case VICE_MACHINE_VIC20:
    fp = fopen("/settings-vic20.txt", "w");
    break;
  default:
    printf("ERROR: Unhandled machine\n");
    return 1;
  }

  int r = resources_save(NULL);
  if (r < 0) {
    printf("resource_save failed with %d\n", r);
    return 1;
  }

  if (fp == NULL)
    return 1;

  fprintf(fp, "port_1=%d\n", port_1_menu_item->value);
  fprintf(fp, "port_2=%d\n", port_2_menu_item->value);
  fprintf(fp, "usb_0=%d\n", usb_pref_0);
  fprintf(fp, "usb_1=%d\n", usb_pref_1);
  fprintf(fp, "usb_x_0=%d\n", usb_x_axis_0);
  fprintf(fp, "usb_y_0=%d\n", usb_y_axis_0);
  fprintf(fp, "usb_x_1=%d\n", usb_x_axis_1);
  fprintf(fp, "usb_y_1=%d\n", usb_y_axis_1);
  fprintf(fp, "usb_x_t_0=%d\n", (int)(usb_x_thresh_0 * 100.0f));
  fprintf(fp, "usb_y_t_0=%d\n", (int)(usb_y_thresh_0 * 100.0f));
  fprintf(fp, "usb_x_t_1=%d\n", (int)(usb_x_thresh_1 * 100.0f));
  fprintf(fp, "usb_y_t_1=%d\n", (int)(usb_y_thresh_1 * 100.0f));
  fprintf(fp, "palette=%d\n", palette_item_0->value);
  if (machine_class == VICE_MACHINE_C128) {
    fprintf(fp, "palette2=%d\n", palette_item_1->value);
  }
  fprintf(fp, "keyboard_type=%d\n", keyboard_type_item->value);

  for (i = 0; i < MAX_USB_BUTTONS; i++) {
    fprintf(fp, "usb_btn_0=%d\n", usb_0_button_assignments[i]);
  }
  for (i = 0; i < MAX_USB_BUTTONS; i++) {
    fprintf(fp, "usb_btn_1=%d\n", usb_1_button_assignments[i]);
  }
  fprintf(fp, "hotkey_cf1=%d\n", hotkey_cf1_item->value);
  fprintf(fp, "hotkey_cf3=%d\n", hotkey_cf3_item->value);
  fprintf(fp, "hotkey_cf5=%d\n", hotkey_cf5_item->value);
  fprintf(fp, "hotkey_cf7=%d\n", hotkey_cf7_item->value);
  fprintf(fp, "hotkey_tf1=%d\n", hotkey_tf1_item->value);
  fprintf(fp, "hotkey_tf3=%d\n", hotkey_tf3_item->value);
  fprintf(fp, "hotkey_tf5=%d\n", hotkey_tf5_item->value);
  fprintf(fp, "hotkey_tf7=%d\n", hotkey_tf7_item->value);
  // Can't change the 'overlay_*' names, legacy.
  fprintf(fp, "overlay=%d\n", statusbar_item->value);
  fprintf(fp, "overlay_padding=%d\n", statusbar_padding_item->value);
  fprintf(fp, "vkbd_trans=%d\n", vkbd_transparency_item->value);
  fprintf(fp, "tapereset=%d\n", tape_reset_with_machine_item->value);
  fprintf(fp, "reset_confirm=%d\n", reset_confirm_item->value);
#ifdef RASPI_SUPPORT_PCB
  fprintf(fp, "pcb=%d\n", use_pcb_item->value);
#endif
  fprintf(fp, "h_center_0=%d\n", h_center_item_0->value);
  fprintf(fp, "v_center_0=%d\n", v_center_item_0->value);
  fprintf(fp, "h_border_trim_0=%d\n", h_border_item_0->value);
  fprintf(fp, "v_border_trim_0=%d\n", v_border_item_0->value);
  fprintf(fp, "aspect_0=%d\n", aspect_item_0->value);
  if (machine_class == VICE_MACHINE_C128) {
     fprintf(fp, "h_center_1=%d\n", h_center_item_1->value);
     fprintf(fp, "v_center_1=%d\n", v_center_item_1->value);
     fprintf(fp, "h_border_trim_1=%d\n", h_border_item_1->value);
     fprintf(fp, "v_border_trim_1=%d\n", v_border_item_1->value);
     fprintf(fp, "aspect_1=%d\n", aspect_item_1->value);
  }

  int drive_type;

  resources_get_int_sprintf("Drive%iType", &drive_type, 8);
  fprintf(fp, "drive_type_8=%d\n", drive_type);
  resources_get_int_sprintf("Drive%iType", &drive_type, 9);
  fprintf(fp, "drive_type_9=%d\n", drive_type);
  resources_get_int_sprintf("Drive%iType", &drive_type, 10);
  fprintf(fp, "drive_type_10=%d\n", drive_type);
  resources_get_int_sprintf("Drive%iType", &drive_type, 11);
  fprintf(fp, "drive_type_11=%d\n", drive_type);

  fprintf(fp, "pot_x_high=%d\n", pot_x_high_value);
  fprintf(fp, "pot_x_low=%d\n", pot_x_low_value);
  fprintf(fp, "pot_y_high=%d\n", pot_y_high_value);
  fprintf(fp, "pot_y_low=%d\n", pot_y_low_value);

  fprintf(fp, "keyset_1_up=%d\n", keyset_codes[0][KEYSET_UP]);
  fprintf(fp, "keyset_1_down=%d\n", keyset_codes[0][KEYSET_DOWN]);
  fprintf(fp, "keyset_1_left=%d\n", keyset_codes[0][KEYSET_LEFT]);
  fprintf(fp, "keyset_1_right=%d\n", keyset_codes[0][KEYSET_RIGHT]);
  fprintf(fp, "keyset_1_fire=%d\n", keyset_codes[0][KEYSET_FIRE]);
  fprintf(fp, "keyset_1_potx=%d\n", keyset_codes[0][KEYSET_POTX]);
  fprintf(fp, "keyset_1_poty=%d\n", keyset_codes[0][KEYSET_POTY]);

  fprintf(fp, "keyset_2_up=%d\n", keyset_codes[1][KEYSET_UP]);
  fprintf(fp, "keyset_2_down=%d\n", keyset_codes[1][KEYSET_DOWN]);
  fprintf(fp, "keyset_2_left=%d\n", keyset_codes[1][KEYSET_LEFT]);
  fprintf(fp, "keyset_2_right=%d\n", keyset_codes[1][KEYSET_RIGHT]);
  fprintf(fp, "keyset_2_fire=%d\n", keyset_codes[1][KEYSET_FIRE]);
  fprintf(fp, "keyset_2_potx=%d\n", keyset_codes[1][KEYSET_POTX]);
  fprintf(fp, "keyset_2_poty=%d\n", keyset_codes[1][KEYSET_POTY]);

  fprintf(fp, "key_binding_1=%d\n", key_bindings[0]);
  fprintf(fp, "key_binding_2=%d\n", key_bindings[1]);
  fprintf(fp, "key_binding_3=%d\n", key_bindings[2]);
  fprintf(fp, "key_binding_4=%d\n", key_bindings[3]);
  fprintf(fp, "key_binding_5=%d\n", key_bindings[4]);
  fprintf(fp, "key_binding_6=%d\n", key_bindings[5]);

  fclose(fp);

  return 0;
}

// Make joydev reflect menu choice
static void ui_set_joy_devs() {
  if (joydevs[0].port == 1) {
    joydevs[0].device = port_1_menu_item->choice_ints[port_1_menu_item->value];
  } else if (circle_num_joysticks() > 1 && joydevs[0].port == 2) {
    joydevs[0].device = port_2_menu_item->choice_ints[port_2_menu_item->value];
  }

  if (joydevs[1].port == 1) {
    joydevs[1].device = port_1_menu_item->choice_ints[port_1_menu_item->value];
  } else if (circle_num_joysticks() > 1 && joydevs[1].port == 2) {
    joydevs[1].device = port_2_menu_item->choice_ints[port_2_menu_item->value];
  }
}

static void load_settings() {

  int tmp_value;

  resources_get_int("SidEngine", &tmp_value);
  sid_engine_item->value = viceSidEngineToBmcChoice(tmp_value);

  resources_get_int("SidModel", &tmp_value);
  sid_model_item->value = viceSidModelToBmcChoice(tmp_value);

  resources_get_int("SidFilters", &sid_filter_item->value);
#ifndef RASPI_LITE
  resources_get_int("DriveSoundEmulation", &drive_sounds_item->value);
  resources_get_int("DriveSoundEmulationVolume", &drive_sounds_vol_item->value);
#endif

  brightness_item_0->value = get_color_brightness(0);
  contrast_item_0->value = get_color_contrast(0);
  gamma_item_0->value = get_color_gamma(0);
  tint_item_0->value = get_color_tint(0);
  video_color_setting_changed(0);

  if (machine_class == VICE_MACHINE_C128) {
    brightness_item_1->value = get_color_brightness(1);
    contrast_item_1->value = get_color_contrast(1);
    gamma_item_1->value = get_color_gamma(1);
    tint_item_1->value = get_color_tint(1);
    video_color_setting_changed(1);
    resources_get_int("C128ColumnKey", &c40_80_column_item->value);
  }

  // Default pot values for buttons
  pot_x_high_value = 192;
  pot_x_low_value = 64;
  pot_y_high_value = 192;
  pot_y_low_value = 64;

  FILE *fp;
  switch (machine_class) {
  case VICE_MACHINE_C64:
    fp = fopen("/settings.txt", "r");
    break;
  case VICE_MACHINE_C128:
    fp = fopen("/settings-c128.txt", "r");
    break;
  case VICE_MACHINE_VIC20:
    fp = fopen("/settings-vic20.txt", "r");
    break;
  default:
    printf("ERROR: Unhandled machine\n");
    return;
  }

  if (fp == NULL)
    return;

  char name_value[80];
  int value;
  int usb_btn_0_i = 0;
  int usb_btn_1_i = 0;
  while (1) {
    name_value[0] = '\0';
    // Looks like circle-stdlib doesn't support something like %s=%d
    int st = fscanf(fp, "%s", name_value);
    if (name_value[0] == '\0' || st == EOF || feof(fp))
      break;
    char *name = strtok(name_value, "=");
    if (name == NULL)
      break;
    char *value_str = strtok(NULL, "=");
    if (value_str == NULL)
      break;
    value = atoi(value_str);

    if (strcmp(name, "port_1") == 0) {
      port_1_menu_item->value = value;
    } else if (strcmp(name, "port_2") == 0) {
      port_2_menu_item->value = value;
    } else if (strcmp(name, "usb_0") == 0) {
      usb_pref_0 = value;
    } else if (strcmp(name, "usb_1") == 0) {
      usb_pref_1 = value;
    } else if (strcmp(name, "usb_x_0") == 0) {
      usb_x_axis_0 = value;
    } else if (strcmp(name, "usb_y_0") == 0) {
      usb_y_axis_0 = value;
    } else if (strcmp(name, "usb_x_1") == 0) {
      usb_x_axis_1 = value;
    } else if (strcmp(name, "usb_y_1") == 0) {
      usb_y_axis_1 = value;
    } else if (strcmp(name, "usb_x_t_0") == 0) {
      usb_x_thresh_0 = ((float)value) / 100.0f;
    } else if (strcmp(name, "usb_y_t_0") == 0) {
      usb_y_thresh_0 = ((float)value) / 100.0f;
    } else if (strcmp(name, "usb_x_t_1") == 0) {
      usb_x_thresh_1 = ((float)value) / 100.0f;
    } else if (strcmp(name, "usb_y_t_1") == 0) {
      usb_y_thresh_1 = ((float)value) / 100.0f;
    } else if (strcmp(name, "palette") == 0) {
      palette_item_0->value = value;
    } else if (strcmp(name, "palette2") == 0 && machine_class == VICE_MACHINE_C128) {
      palette_item_1->value = value;
    } else if (strcmp(name, "keyboard_type") == 0) {
      keyboard_type_item->value = value;
    } else if (strcmp(name, "usb_btn_0") == 0) {
      if (value >= NUM_BUTTON_ASSIGNMENTS) {
         value = NUM_BUTTON_ASSIGNMENTS - 1;
      }
      usb_0_button_assignments[usb_btn_0_i] = value;
      usb_btn_0_i++;
      if (usb_btn_0_i >= MAX_USB_BUTTONS) {
        usb_btn_0_i = 0;
      }
    } else if (strcmp(name, "usb_btn_1") == 0) {
      if (value >= NUM_BUTTON_ASSIGNMENTS) {
         value = NUM_BUTTON_ASSIGNMENTS - 1;
      }
      usb_1_button_assignments[usb_btn_1_i] = value;
      usb_btn_1_i++;
      if (usb_btn_1_i >= MAX_USB_BUTTONS) {
        usb_btn_1_i = 0;
      }
    } else if (strcmp(name, "alt_f12") == 0) {
      // Old. Equivalent to cf7 = Menu
      hotkey_cf7_item->value = HOTKEY_CHOICE_MENU;
    } else if (strcmp(name, "overlay") == 0) { // legacy name
      statusbar_item->value = value;
    } else if (strcmp(name, "overlay_padding") == 0) { // legacy name
      statusbar_padding_item->value = value;
    } else if (strcmp(name, "vkbd_trans") == 0) {
      vkbd_transparency_item->value = value;
    } else if (strcmp(name, "tapereset") == 0) {
      tape_reset_with_machine_item->value = value;
    } else if (strcmp(name, "pot_x_high") == 0) {
      pot_x_high_value = value;
    } else if (strcmp(name, "pot_x_low") == 0) {
      pot_x_low_value = value;
    } else if (strcmp(name, "pot_y_high") == 0) {
      pot_y_high_value = value;
    } else if (strcmp(name, "pot_y_low") == 0) {
      pot_y_low_value = value;
    } else if (strcmp(name, "hotkey_cf1") == 0) {
      hotkey_cf1_item->value = value;
    } else if (strcmp(name, "hotkey_cf3") == 0) {
      hotkey_cf3_item->value = value;
    } else if (strcmp(name, "hotkey_cf5") == 0) {
      hotkey_cf5_item->value = value;
    } else if (strcmp(name, "hotkey_cf7") == 0) {
      hotkey_cf7_item->value = value;
    } else if (strcmp(name, "hotkey_tf1") == 0) {
      hotkey_tf1_item->value = value;
    } else if (strcmp(name, "hotkey_tf3") == 0) {
      hotkey_tf3_item->value = value;
    } else if (strcmp(name, "hotkey_tf5") == 0) {
      hotkey_tf5_item->value = value;
    } else if (strcmp(name, "hotkey_tf7") == 0) {
      hotkey_tf7_item->value = value;
    } else if (strcmp(name, "reset_confirm") == 0) {
      reset_confirm_item->value = value;
    } else if (strcmp(name, "pcb") == 0) {
#ifdef RASPI_SUPPORT_PCB
      use_pcb_item->value = value;
#endif
    } else if (strcmp(name, "keyset_1_up") == 0) {
      keyset_codes[0][KEYSET_UP] = value;
    } else if (strcmp(name, "keyset_1_down") == 0) {
      keyset_codes[0][KEYSET_DOWN] = value;
    } else if (strcmp(name, "keyset_1_left") == 0) {
      keyset_codes[0][KEYSET_LEFT] = value;
    } else if (strcmp(name, "keyset_1_right") == 0) {
      keyset_codes[0][KEYSET_RIGHT] = value;
    } else if (strcmp(name, "keyset_1_fire") == 0) {
      keyset_codes[0][KEYSET_FIRE] = value;
    } else if (strcmp(name, "keyset_1_potx") == 0) {
      keyset_codes[0][KEYSET_POTX] = value;
    } else if (strcmp(name, "keyset_1_poty") == 0) {
      keyset_codes[0][KEYSET_POTY] = value;
    } else if (strcmp(name, "keyset_2_up") == 0) {
      keyset_codes[1][KEYSET_UP] = value;
    } else if (strcmp(name, "keyset_2_down") == 0) {
      keyset_codes[1][KEYSET_DOWN] = value;
    } else if (strcmp(name, "keyset_2_left") == 0) {
      keyset_codes[1][KEYSET_LEFT] = value;
    } else if (strcmp(name, "keyset_2_right") == 0) {
      keyset_codes[1][KEYSET_RIGHT] = value;
    } else if (strcmp(name, "keyset_2_fire") == 0) {
      keyset_codes[1][KEYSET_FIRE] = value;
    } else if (strcmp(name, "keyset_2_potx") == 0) {
      keyset_codes[1][KEYSET_POTX] = value;
    } else if (strcmp(name, "keyset_2_poty") == 0) {
      keyset_codes[1][KEYSET_POTY] = value;
    } else if (strcmp(name, "key_binding_1") == 0) {
      key_bindings[0] = value;
    } else if (strcmp(name, "key_binding_2") == 0) {
      key_bindings[1] = value;
    } else if (strcmp(name, "key_binding_3") == 0) {
      key_bindings[2] = value;
    } else if (strcmp(name, "key_binding_4") == 0) {
      key_bindings[3] = value;
    } else if (strcmp(name, "key_binding_5") == 0) {
      key_bindings[4] = value;
    } else if (strcmp(name, "key_binding_6") == 0) {
      key_bindings[5] = value;
    } else if (strcmp(name, "h_center_0") == 0) {
      h_center_item_0->value = value;
    } else if (strcmp(name, "v_center_0") == 0) {
      v_center_item_0->value = value;
    } else if (strcmp(name, "h_border_trim_0") == 0) {
      h_border_item_0->value = value;
    } else if (strcmp(name, "v_border_trim_0") == 0) {
      v_border_item_0->value = value;
    } else if (strcmp(name, "aspect_0") == 0) {
      aspect_item_0->value = value;
    } else if (strcmp(name, "h_center_1") == 0 && machine_class == VICE_MACHINE_C128) {
      h_center_item_1->value = value;
    } else if (strcmp(name, "v_center_1") == 0 && machine_class == VICE_MACHINE_C128) {
      v_center_item_1->value = value;
    } else if (strcmp(name, "h_border_trim_1") == 0 && machine_class == VICE_MACHINE_C128) {
      h_border_item_1->value = value;
    } else if (strcmp(name, "v_border_trim_1") == 0 && machine_class == VICE_MACHINE_C128) {
      v_border_item_1->value = value;
    } else if (strcmp(name, "aspect_1") == 0 && machine_class == VICE_MACHINE_C128) {
      aspect_item_1->value = value;
    }
  }
  fclose(fp);
}

void menu_swap_joysticks() {
  if (port_1_menu_item->choice_ints[port_1_menu_item->value]
          == JOYDEV_MOUSE) {
     resources_set_int("JoyPort1Device", JOYPORT_ID_NONE);
  }

  if (port_2_menu_item->choice_ints[port_2_menu_item->value]
       == JOYDEV_MOUSE) {
     resources_set_int("JoyPort2Device", JOYPORT_ID_NONE);
  }

  int tmp = joydevs[0].device;
  joydevs[0].device = joydevs[1].device;
  joydevs[1].device = tmp;
  joyswap = 1 - joyswap;
  overlay_joyswap_changed(joyswap);
  ui_set_joy_items();
}

static void attach_cart(struct menu_item *item, int cart_type) {
  ui_info("Attaching...");
  if (cartridge_attach_image(cart_type,
            fullpath(DIR_CARTS, item->str_value)) < 0) {
     ui_pop_menu();
     ui_error("Failed to attach cart image");
  } else {
     ui_pop_all_and_toggle();
  }
}

static void select_file(struct menu_item *item) {
  switch (item->id) {
     case MENU_IEC_DIR:
       resources_set_string_sprintf("FSDevice%iDir",
          fullpath(DIR_IEC, ""), unit);
       strcpy(last_iec_dir[unit-8], fullpath(DIR_IEC, ""));
       ui_pop_menu();
       return;
     case MENU_LOAD_SNAP_FILE:
       ui_info("Loading...");
       if (machine_read_snapshot(fullpath(DIR_SNAPS, item->str_value), 0) < 0) {
         ui_pop_menu();
         ui_error("Load snapshot failed");
       } else {
         ui_pop_all_and_toggle();
       }
       return;
     case MENU_DISK_FILE:
       // Perform the attach
       ui_info("Attaching...");
       if (file_system_attach_disk(unit, fullpath(DIR_DISKS, item->str_value)) <
           0) {
         ui_pop_menu();
         ui_error("Failed to attach disk image");
       } else {
         ui_pop_all_and_toggle();
       }
       return;
     case MENU_TAPE_FILE:
       ui_info("Attaching...");
       if (tape_image_attach(1, fullpath(DIR_TAPES, item->str_value)) < 0) {
         ui_pop_menu();
         ui_error("Failed to attach tape image");
       } else {
         ui_pop_all_and_toggle();
       }
       return;
     case MENU_KERNAL_FILE:
       resources_set_string("KernalName", item->str_value);
       ui_pop_all_and_toggle();
       return;
     case MENU_BASIC_FILE:
       resources_set_string("BasicName", item->str_value);
       ui_pop_all_and_toggle();
       return;
     case MENU_CHARGEN_FILE:
       resources_set_string("ChargenName", item->str_value);
       ui_pop_all_and_toggle();
       return;
     case MENU_C128_LOAD_KERNAL_FILE:
       resources_set_string("KernalIntName", item->str_value);
       ui_pop_all_and_toggle();
       return;
     case MENU_C128_LOAD_BASIC_HI_FILE:
       resources_set_string("BasicHiName", item->str_value);
       ui_pop_all_and_toggle();
       return;
     case MENU_C128_LOAD_BASIC_LO_FILE:
       resources_set_string("BasicLoName", item->str_value);
       ui_pop_all_and_toggle();
       return;
     case MENU_C128_LOAD_CHARGEN_FILE:
       resources_set_string("ChargenIntName", item->str_value);
       ui_pop_all_and_toggle();
       return;
     case MENU_C128_LOAD_64_KERNAL_FILE:
       resources_set_string("Kernal64Name", item->str_value);
       ui_pop_all_and_toggle();
       return;
     case MENU_C128_LOAD_64_BASIC_FILE:
       resources_set_string("Basic64Name", item->str_value);
       ui_pop_all_and_toggle();
       return;
     case MENU_AUTOSTART_FILE:
       ui_info("Starting...");
       if (autostart_autodetect(fullpath(DIR_ROOT, item->str_value), NULL, 0,
                             AUTOSTART_MODE_RUN) < 0) {
         ui_pop_menu();
         ui_error("Failed to autostart file");
       } else {
         ui_pop_all_and_toggle();
       }
       return;
     case MENU_C64_CART_FILE:
       attach_cart(item, CARTRIDGE_CRT);
       return;
     case MENU_C64_CART_8K_FILE:
       attach_cart(item, CARTRIDGE_GENERIC_8KB);
       return;
     case MENU_C64_CART_16K_FILE:
       attach_cart(item, CARTRIDGE_GENERIC_16KB);
       return;
     case MENU_C64_CART_ULTIMAX_FILE:
       attach_cart(item, CARTRIDGE_ULTIMAX);
       return;
     case MENU_VIC20_CART_DETECT_FILE:
       attach_cart(item, CARTRIDGE_VIC20_DETECT);
       return;
     case MENU_VIC20_CART_GENERIC_FILE:
       attach_cart(item, CARTRIDGE_VIC20_GENERIC);
       return;
     case MENU_VIC20_CART_16K_2000_FILE:
       attach_cart(item, CARTRIDGE_VIC20_16KB_2000);
       return;
     case MENU_VIC20_CART_16K_4000_FILE:
       attach_cart(item, CARTRIDGE_VIC20_16KB_4000);
       return;
     case MENU_VIC20_CART_16K_6000_FILE:
       attach_cart(item, CARTRIDGE_VIC20_16KB_6000);
       return;
     case MENU_VIC20_CART_8K_A000_FILE:
       attach_cart(item, CARTRIDGE_VIC20_8KB_A000);
       return;
     case MENU_VIC20_CART_4K_B000_FILE:
       attach_cart(item, CARTRIDGE_VIC20_4KB_B000);
       return;
     case MENU_VIC20_CART_BEHRBONZ_FILE:
       attach_cart(item, CARTRIDGE_VIC20_BEHRBONZ);
       return;
     case MENU_VIC20_CART_UM_FILE:
       attach_cart(item, CARTRIDGE_VIC20_UM);
       return;
     case MENU_VIC20_CART_FP_FILE:
       attach_cart(item, CARTRIDGE_VIC20_FP);
       return;
     case MENU_VIC20_CART_MEGACART_FILE:
       attach_cart(item, CARTRIDGE_VIC20_MEGACART);
       return;
     case MENU_VIC20_CART_FINAL_EXPANSION_FILE:
       attach_cart(item, CARTRIDGE_VIC20_FINAL_EXPANSION);
       return;
     default:
       break;
  }

  // Handle saving snapshots.
  if (item->id == MENU_SAVE_SNAP_FILE) {
    char *fname = item->str_value;
    if (item->type == TEXTFIELD) {
      // Scrub the filename before passing it along
      fname = item->str_value;
      if (strlen(fname) == 0) {
        ui_error("Empty filename");
        return;
      } else if (strlen(fname) > MAX_FN_NAME) {
        ui_error("Too long");
        return;
      }
      char *dot = strchr(fname, '.');
      if (dot == NULL) {
        if (strlen(fname) + 4 <= MAX_FN_NAME) {
          strcat(fname, ".vsf");
        } else {
          ui_error("Too long");
          return;
        }
      } else {
        if ((dot[1] != 'v' && dot[1] != 'V') ||
            (dot[2] != 's' && dot[2] != 'S') ||
            (dot[3] != 'f' && dot[3] != 'F') || dot[4] != '\0') {
          ui_error("Need .VSF extension");
          return;
        }
      }
    }
    ui_info("Saving...");
    if (machine_write_snapshot(fullpath(DIR_SNAPS, fname), 1, 1, 0) < 0) {
      ui_pop_menu();
      ui_error("Save snapshot failed");
    } else {
      ui_pop_all_and_toggle();
    }
  }

  // Handle creating empty disk
  else if (item->id >= MENU_CREATE_D64_FILE && item->id <= MENU_CREATE_X64_FILE) {
     char ext[5];
     int image_type;
     switch (item->id) {
       case MENU_CREATE_D64_FILE:
         image_type = DISK_IMAGE_TYPE_D64;
         strcpy(ext, ".d64");
         break;
       case MENU_CREATE_D67_FILE:
         image_type = DISK_IMAGE_TYPE_D67;
         strcpy(ext, ".d67");
         break;
       case MENU_CREATE_D71_FILE:
         image_type = DISK_IMAGE_TYPE_D71;
         strcpy(ext, ".d71");
         break;
       case MENU_CREATE_D80_FILE:
         image_type = DISK_IMAGE_TYPE_D80;
         strcpy(ext, ".d80");
         break;
       case MENU_CREATE_D81_FILE:
         image_type = DISK_IMAGE_TYPE_D81;
         strcpy(ext, ".d81");
         break;
       case MENU_CREATE_D82_FILE:
         image_type = DISK_IMAGE_TYPE_D82;
         strcpy(ext, ".d82");
         break;
       case MENU_CREATE_D1M_FILE:
         image_type = DISK_IMAGE_TYPE_D1M;
         strcpy(ext, ".d1m");
         break;
       case MENU_CREATE_D2M_FILE:
         image_type = DISK_IMAGE_TYPE_D2M;
         strcpy(ext, ".d2m");
         break;
       case MENU_CREATE_D4M_FILE:
         image_type = DISK_IMAGE_TYPE_D4M;
         strcpy(ext, ".d4m");
         break;
       case MENU_CREATE_G64_FILE:
         image_type = DISK_IMAGE_TYPE_G64;
         strcpy(ext, ".g64");
         break;
       case MENU_CREATE_P64_FILE:
         image_type = DISK_IMAGE_TYPE_P64;
         strcpy(ext, ".p64");
         break;
       case MENU_CREATE_X64_FILE:
         image_type = DISK_IMAGE_TYPE_X64;
         strcpy(ext, ".x64");
         break;
       default:
         return;
     }

    char *fname = item->str_value;
    if (item->type == TEXTFIELD) {
      // Scrub the filename before passing it along
      fname = item->str_value;
      if (strlen(fname) == 0) {
        ui_error("Empty filename");
        return;
      } else if (strlen(fname) > MAX_FN_NAME) {
        ui_error("Too long");
        return;
      }
      char *dot = strchr(fname, '.');
      if (dot == NULL) {
        if (strlen(fname) + 4 <= MAX_FN_NAME) {
          strcat(fname, ext);
        } else {
          ui_error("Too long");
          return;
        }
      } else {
        if (strncasecmp(dot, ext, 4) != 0) {
          ui_error("Wrong extension");
          return;
        }
      }
    } else {
      // Don't allow overwriting an existing file. Just ignore it.
      return;
    }

    ui_info("Creating...");
    if (vdrive_internal_create_format_disk_image(
         fullpath(DIR_DISKS, fname), "DISK", image_type) < 0) {
      ui_pop_menu();
      ui_error("Create disk image failed");
    } else {
      ui_pop_menu();
      ui_pop_menu();
      ui_info("Disk Created");
    }
  }
}

// Utility to determine current dir index from a menu file item
static int menu_file_item_to_dir_index(struct menu_item *item) {
  int index;
  switch (item->id) {
  case MENU_LOAD_SNAP_FILE:
  case MENU_SAVE_SNAP_FILE:
    return DIR_SNAPS;
  case MENU_DISK_FILE:
  case MENU_CREATE_D64_FILE:
  case MENU_CREATE_D67_FILE:
  case MENU_CREATE_D71_FILE:
  case MENU_CREATE_D80_FILE:
  case MENU_CREATE_D81_FILE:
  case MENU_CREATE_D82_FILE:
  case MENU_CREATE_D1M_FILE:
  case MENU_CREATE_D2M_FILE:
  case MENU_CREATE_D4M_FILE:
  case MENU_CREATE_G64_FILE:
  case MENU_CREATE_P64_FILE:
  case MENU_CREATE_X64_FILE:
    return DIR_DISKS;
  case MENU_TAPE_FILE:
    return DIR_TAPES;
  case MENU_C64_CART_FILE:
  case MENU_C64_CART_8K_FILE:
  case MENU_C64_CART_16K_FILE:
  case MENU_C64_CART_ULTIMAX_FILE:
  case MENU_VIC20_CART_DETECT_FILE:
  case MENU_VIC20_CART_GENERIC_FILE:
  case MENU_VIC20_CART_16K_2000_FILE:
  case MENU_VIC20_CART_16K_4000_FILE:
  case MENU_VIC20_CART_16K_6000_FILE:
  case MENU_VIC20_CART_8K_A000_FILE:
  case MENU_VIC20_CART_4K_B000_FILE:
  case MENU_VIC20_CART_BEHRBONZ_FILE:
  case MENU_VIC20_CART_UM_FILE:
  case MENU_VIC20_CART_FP_FILE:
  case MENU_VIC20_CART_MEGACART_FILE:
  case MENU_VIC20_CART_FINAL_EXPANSION_FILE:
    return DIR_CARTS;
  case MENU_KERNAL_FILE:
  case MENU_BASIC_FILE:
  case MENU_CHARGEN_FILE:
    return DIR_ROMS;
  case MENU_AUTOSTART_FILE:
    return DIR_ROOT;
  case MENU_IEC_DIR:
    return DIR_IEC;
  default:
    return -1;
  }
}

// Utility function to re-list same type of files given
// a file item.
static void relist_files_after_dir_change(struct menu_item *item) {
  switch (item->id) {
  case MENU_LOAD_SNAP_FILE:
    show_files(DIR_SNAPS, FILTER_SNAP, item->id, 1);
    break;
  case MENU_SAVE_SNAP_FILE:
    show_files(DIR_SNAPS, FILTER_SNAP, item->id, 1);
    break;
  case MENU_DISK_FILE:
  case MENU_CREATE_D64_FILE:
  case MENU_CREATE_D67_FILE:
  case MENU_CREATE_D71_FILE:
  case MENU_CREATE_D80_FILE:
  case MENU_CREATE_D81_FILE:
  case MENU_CREATE_D82_FILE:
  case MENU_CREATE_D1M_FILE:
  case MENU_CREATE_D2M_FILE:
  case MENU_CREATE_D4M_FILE:
  case MENU_CREATE_G64_FILE:
  case MENU_CREATE_P64_FILE:
  case MENU_CREATE_X64_FILE:
    show_files(DIR_DISKS, FILTER_DISK, item->id, 1);
    break;
  case MENU_TAPE_FILE:
    show_files(DIR_TAPES, FILTER_TAPE, item->id, 1);
    break;
  case MENU_C64_CART_FILE:
    show_files(DIR_CARTS, FILTER_CART, item->id, 1);
    break;
  case MENU_C64_CART_8K_FILE:
  case MENU_C64_CART_16K_FILE:
  case MENU_C64_CART_ULTIMAX_FILE:
  case MENU_VIC20_CART_DETECT_FILE:
  case MENU_VIC20_CART_GENERIC_FILE:
  case MENU_VIC20_CART_16K_2000_FILE:
  case MENU_VIC20_CART_16K_4000_FILE:
  case MENU_VIC20_CART_16K_6000_FILE:
  case MENU_VIC20_CART_8K_A000_FILE:
  case MENU_VIC20_CART_4K_B000_FILE:
  case MENU_VIC20_CART_BEHRBONZ_FILE:
  case MENU_VIC20_CART_UM_FILE:
  case MENU_VIC20_CART_FP_FILE:
  case MENU_VIC20_CART_MEGACART_FILE:
  case MENU_VIC20_CART_FINAL_EXPANSION_FILE:
    show_files(DIR_CARTS, FILTER_NONE, item->id, 1);
    break;
  case MENU_KERNAL_FILE:
  case MENU_BASIC_FILE:
  case MENU_CHARGEN_FILE:
  case MENU_C128_LOAD_KERNAL_FILE:
  case MENU_C128_LOAD_BASIC_HI_FILE:
  case MENU_C128_LOAD_BASIC_LO_FILE:
  case MENU_C128_LOAD_CHARGEN_FILE:
  case MENU_C128_LOAD_64_KERNAL_FILE:
  case MENU_C128_LOAD_64_BASIC_FILE:
    show_files(DIR_ROMS, FILTER_NONE, item->id, 1);
    break;
  case MENU_AUTOSTART_FILE:
    show_files(DIR_ROOT, FILTER_NONE, item->id, 1);
    break;
  case MENU_IEC_DIR:
    show_files(DIR_IEC, FILTER_DIRS, item->id, 1);
    break;
  default:
    break;
  }
}

static void up_dir(struct menu_item *item) {
  int i;
  int dir_index = menu_file_item_to_dir_index(item);
  if (dir_index < 0)
    return;
  // Remove last directory from current_dir_names
  i = strlen(current_dir_names[dir_index]) - 1;
  while (current_dir_names[dir_index][i] != '/' && i > 0)
    i--;
  current_dir_names[dir_index][i] = '\0';
  if (strlen(current_dir_names[dir_index]) == 0) {
    strcpy(current_dir_names[dir_index], "/");
  }
  ui_pop_menu();
  relist_files_after_dir_change(item);
}

static void enter_dir(struct menu_item *item) {
  int dir_index = menu_file_item_to_dir_index(item);
  if (dir_index < 0)
    return;
  // Append this item's value to current dir
  if (current_dir_names[dir_index][strlen(current_dir_names[dir_index]) - 1] !=
      '/') {
    strcat(current_dir_names[dir_index], "/");
  }
  strcat(current_dir_names[dir_index], item->str_value);
  ui_pop_menu();
  relist_files_after_dir_change(item);
}

static void toggle_warp(int value) {
  resources_set_int("WarpMode", value);
  raspi_warp = value;
  overlay_warp_changed(value);
  warp_item->value = value;
}

// Tell videoarch the new settings made from the menu.
static void do_video_settings(int layer,
                              struct menu_item* hcenter_item,
                              struct menu_item* vcenter_item,
                              struct menu_item* hborder_item,
                              struct menu_item* vborder_item,
                              struct menu_item* aspect_item) {

  double lpad;
  double rpad;
  double tpad;
  double bpad;
  int zlayer;

  int hc = hcenter_item->value;
  int vc = vcenter_item->value;
  int vid_hc = hc;
  int vid_vc = vc;

  if (machine_class == VICE_MACHINE_C128) {
     if ((active_display_item->value == MENU_ACTIVE_DISPLAY_VICII && layer == FB_LAYER_VIC) ||
         (active_display_item->value == MENU_ACTIVE_DISPLAY_VDC && layer == FB_LAYER_VDC)) {
        lpad = 0; rpad = 0; tpad = 0; bpad = 0; zlayer = layer == FB_LAYER_VIC ? 0 : 1;
     } else if (active_display_item->value == MENU_ACTIVE_DISPLAY_SIDE_BY_SIDE) {
        // VIC on the left, VDC on the right, always, no swapping
        if (layer == FB_LAYER_VIC) {
            lpad = 0; rpad = .50d; tpad = 0; bpad = 0; zlayer = 0;
        } else {
            lpad = .50d; rpad = 0; tpad = 0; bpad = 0; zlayer = 1;
        }
        // Always ignore centering in this mode
        vid_hc = 0;
        vid_vc = 0;
     } else if (active_display_item->value == MENU_ACTIVE_DISPLAY_PIP) {
        if ((layer == FB_LAYER_VIC && pip_swapped_item->value == 0) ||
            (layer == FB_LAYER_VDC && pip_swapped_item->value == 1)) {
            // full screen for this layer
            lpad = 0; rpad = 0; tpad = 0; bpad = 0; zlayer = 0;
        } else {
            zlayer = 1;
            if (pip_location_item->value == MENU_PIP_TOP_LEFT) {
              // top left quad
              lpad = .05d; rpad = .65d; tpad = .05d; bpad = .65d;
            } else if (pip_location_item->value == MENU_PIP_TOP_RIGHT) {
              // top right quad
              lpad = .65d; rpad = .05d; tpad = .05d; bpad = .65d;
            } else if (pip_location_item->value == MENU_PIP_BOTTOM_RIGHT) {
              // bottom right quad
              lpad = .65d; rpad = .05d; tpad = .65d; bpad = .05d;
            } else if (pip_location_item->value == MENU_PIP_BOTTOM_LEFT) {
              // bottom left quad
              lpad = .05d; rpad = .65d; tpad = .65d; bpad = .05d;
            }
            // Always ignore centering in this mode
            vid_hc = 0;
            vid_vc = 0;
        }
    } else {
        return;
    }
  } else {
     // Only 1 display for this machine. Full screen.
     lpad = 0; rpad = 0; tpad = 0; bpad = 0; zlayer = 0;
  }

  double h = (double)(100-hborder_item->value) / 100.0d;
  double v = (double)(100-vborder_item->value) / 100.0d;
  double a = (double)(aspect_item->value) / 100.0d;

  double vid_a = a;
  if (machine_class == VICE_MACHINE_C128 &&
          active_display_item->value == MENU_ACTIVE_DISPLAY_SIDE_BY_SIDE) {
     // For side-by-side, it makes more sense to fill horizontal then scale
     // vertical since we just cut horizontal in half. So pass in negative
     // aspect.
     vid_a = -a;
  }

  // Tell videoarch about these changes
  apply_video_adjustments(layer, vid_hc, vid_vc, h, v, vid_a, lpad, rpad, tpad, bpad, zlayer);
  if (layer == FB_LAYER_VIC) {
     apply_video_adjustments(FB_LAYER_UI, hc, vc, h, v, a, 0, 0, 0, 0, 3);
  }
}

<<<<<<< HEAD
static void menu_machine_reset(int type, int pop) {
  // The IEC dir may have been changed by the emulated machine. On reset,
  // we reset back to the last dir set by the user.
  resources_set_string_sprintf("FSDevice%iDir", last_iec_dir[0], 8);
  resources_set_string_sprintf("FSDevice%iDir", last_iec_dir[1], 9);
  resources_set_string_sprintf("FSDevice%iDir", last_iec_dir[2], 10);
  resources_set_string_sprintf("FSDevice%iDir", last_iec_dir[3], 11);
  machine_trigger_reset(type);
  if (pop) {
     ui_pop_all_and_toggle();
  }
=======
static void do_easy_flash() {
    if (cartridge_flush_image(CARTRIDGE_EASYFLASH) < 0) {
      ui_error("Problem saving");
    } else {
      ui_pop_all_and_toggle();
    }
>>>>>>> df03fdaa
}

// Interpret what menu item changed and make the change to vice
static void menu_value_changed(struct menu_item *item) {
  switch (item->id) {
  case MENU_ATTACH_DISK_8:
  case MENU_IECDEVICE_8:
  case MENU_IECDIR_8:
  case MENU_DRIVE_CHANGE_MODEL_8:
    unit = 8;
    break;
  case MENU_ATTACH_DISK_9:
  case MENU_IECDEVICE_9:
  case MENU_IECDIR_9:
  case MENU_DRIVE_CHANGE_MODEL_9:
    unit = 9;
    break;
  case MENU_ATTACH_DISK_10:
  case MENU_IECDEVICE_10:
  case MENU_IECDIR_10:
  case MENU_DRIVE_CHANGE_MODEL_10:
    unit = 10;
    break;
  case MENU_ATTACH_DISK_11:
  case MENU_IECDEVICE_11:
  case MENU_IECDIR_11:
  case MENU_DRIVE_CHANGE_MODEL_11:
    unit = 11;
    break;
  }

  switch (item->id) {
  case MENU_SAVE_SETTINGS:
    if (save_settings()) {
      ui_error("Problem saving");
    } else {
      ui_info("Settings saved");
    }
    return;
  case MENU_COLOR_PALETTE_0:
    video_canvas_reveal_temp(FB_LAYER_VIC);
    video_canvas_change_palette(0, item->value);
    return;
  case MENU_COLOR_PALETTE_1:
    video_canvas_reveal_temp(FB_LAYER_VDC);
    video_canvas_change_palette(1, item->value);
    return;
  case MENU_AUTOSTART:
    show_files(DIR_ROOT, FILTER_NONE, MENU_AUTOSTART_FILE, 0);
    return;
  case MENU_SAVE_SNAP:
    show_files(DIR_SNAPS, FILTER_SNAP, MENU_SAVE_SNAP_FILE, 0);
    return;
  case MENU_LOAD_SNAP:
    show_files(DIR_SNAPS, FILTER_SNAP, MENU_LOAD_SNAP_FILE, 0);
    return;
  case MENU_CREATE_D64:
    show_files(DIR_DISKS, FILTER_NONE, MENU_CREATE_D64_FILE, 0);
    return;
  case MENU_CREATE_D67:
    show_files(DIR_DISKS, FILTER_NONE, MENU_CREATE_D67_FILE, 0);
    return;
  case MENU_CREATE_D71:
    show_files(DIR_DISKS, FILTER_NONE, MENU_CREATE_D71_FILE, 0);
    return;
  case MENU_CREATE_D80:
    show_files(DIR_DISKS, FILTER_NONE, MENU_CREATE_D80_FILE, 0);
    return;
  case MENU_CREATE_D81:
    show_files(DIR_DISKS, FILTER_NONE, MENU_CREATE_D81_FILE, 0);
    return;
  case MENU_CREATE_D82:
    show_files(DIR_DISKS, FILTER_NONE, MENU_CREATE_D82_FILE, 0);
    return;
  case MENU_CREATE_D1M:
    show_files(DIR_DISKS, FILTER_NONE, MENU_CREATE_D1M_FILE, 0);
    return;
  case MENU_CREATE_D2M:
    show_files(DIR_DISKS, FILTER_NONE, MENU_CREATE_D2M_FILE, 0);
    return;
  case MENU_CREATE_D4M:
    show_files(DIR_DISKS, FILTER_NONE, MENU_CREATE_D4M_FILE, 0);
    return;
  case MENU_CREATE_G64:
    show_files(DIR_DISKS, FILTER_NONE, MENU_CREATE_G64_FILE, 0);
    return;
  case MENU_CREATE_P64:
    show_files(DIR_DISKS, FILTER_NONE, MENU_CREATE_P64_FILE, 0);
    return;
  case MENU_CREATE_X64:
    show_files(DIR_DISKS, FILTER_NONE, MENU_CREATE_X64_FILE, 0);
    return;

  case MENU_IECDEVICE_8:
  case MENU_IECDEVICE_9:
  case MENU_IECDEVICE_10:
  case MENU_IECDEVICE_11:
    resources_set_int_sprintf("IECDevice%i", item->value, unit);
    return;
  case MENU_IECDIR_8:
  case MENU_IECDIR_9:
  case MENU_IECDIR_10:
  case MENU_IECDIR_11:
    show_files(DIR_IEC, FILTER_DIRS, MENU_IEC_DIR, 0);
    return;
  case MENU_ATTACH_DISK_8:
  case MENU_ATTACH_DISK_9:
  case MENU_ATTACH_DISK_10:
  case MENU_ATTACH_DISK_11:
    show_files(DIR_DISKS, FILTER_DISK, MENU_DISK_FILE, 0);
    return;
  case MENU_ATTACH_TAPE:
    show_files(DIR_TAPES, FILTER_TAPE, MENU_TAPE_FILE, 0);
    return;
  case MENU_C64_ATTACH_CART:
    show_files(DIR_CARTS, FILTER_CART, MENU_C64_CART_FILE, 0);
    return;
  case MENU_C64_ATTACH_CART_8K:
    show_files(DIR_CARTS, FILTER_NONE, MENU_C64_CART_8K_FILE, 0);
    return;
  case MENU_C64_ATTACH_CART_16K:
    show_files(DIR_CARTS, FILTER_NONE, MENU_C64_CART_16K_FILE, 0);
    return;
  case MENU_C64_ATTACH_CART_ULTIMAX:
    show_files(DIR_CARTS, FILTER_NONE, MENU_C64_CART_ULTIMAX_FILE, 0);
    return;
  case MENU_VIC20_ATTACH_CART_DETECT:
    show_files(DIR_CARTS, FILTER_NONE, MENU_VIC20_CART_DETECT_FILE, 0);
    return;
  case MENU_VIC20_ATTACH_CART_GENERIC:
    show_files(DIR_CARTS, FILTER_NONE, MENU_VIC20_CART_GENERIC_FILE, 0);
    return;
  case MENU_VIC20_ATTACH_CART_16K_2000:
    show_files(DIR_CARTS, FILTER_NONE, MENU_VIC20_CART_16K_2000_FILE, 0);
    return;
  case MENU_VIC20_ATTACH_CART_16K_4000:
    show_files(DIR_CARTS, FILTER_NONE, MENU_VIC20_CART_16K_4000_FILE, 0);
    return;
  case MENU_VIC20_ATTACH_CART_16K_6000:
    show_files(DIR_CARTS, FILTER_NONE, MENU_VIC20_CART_16K_6000_FILE, 0);
    return;
  case MENU_VIC20_ATTACH_CART_8K_A000:
    show_files(DIR_CARTS, FILTER_NONE, MENU_VIC20_CART_8K_A000_FILE, 0);
    return;
  case MENU_VIC20_ATTACH_CART_4K_B000:
    show_files(DIR_CARTS, FILTER_NONE, MENU_VIC20_CART_4K_B000_FILE, 0);
    return;
  case MENU_VIC20_ATTACH_CART_BEHRBONZ:
    show_files(DIR_CARTS, FILTER_NONE, MENU_VIC20_CART_BEHRBONZ_FILE, 0);
    return;
  case MENU_VIC20_ATTACH_CART_UM:
    show_files(DIR_CARTS, FILTER_NONE, MENU_VIC20_CART_UM_FILE, 0);
    return;
  case MENU_VIC20_ATTACH_CART_FP:
    show_files(DIR_CARTS, FILTER_NONE, MENU_VIC20_CART_FP_FILE, 0);
    return;
  case MENU_VIC20_ATTACH_CART_MEGACART:
    show_files(DIR_CARTS, FILTER_NONE, MENU_VIC20_CART_MEGACART_FILE, 0);
    return;
  case MENU_VIC20_ATTACH_CART_FINAL_EXPANSION:
    show_files(DIR_CARTS, FILTER_NONE, MENU_VIC20_CART_FINAL_EXPANSION_FILE, 0);
    return;
  case MENU_LOAD_KERNAL:
    show_files(DIR_ROMS, FILTER_NONE, MENU_KERNAL_FILE, 0);
    return;
  case MENU_LOAD_BASIC:
    show_files(DIR_ROMS, FILTER_NONE, MENU_BASIC_FILE, 0);
    return;
  case MENU_LOAD_CHARGEN:
    show_files(DIR_ROMS, FILTER_NONE, MENU_CHARGEN_FILE, 0);
    return;
  case MENU_C128_LOAD_KERNAL:
    show_files(DIR_ROMS, FILTER_NONE, MENU_C128_LOAD_KERNAL_FILE, 0);
    return;
  case MENU_C128_LOAD_BASIC_HI:
    show_files(DIR_ROMS, FILTER_NONE, MENU_C128_LOAD_BASIC_HI_FILE, 0);
    return;
  case MENU_C128_LOAD_BASIC_LO:
    show_files(DIR_ROMS, FILTER_NONE, MENU_C128_LOAD_BASIC_LO_FILE, 0);
    return;
  case MENU_C128_LOAD_CHARGEN:
    show_files(DIR_ROMS, FILTER_NONE, MENU_C128_LOAD_CHARGEN_FILE, 0);
    return;
  case MENU_C128_LOAD_64_KERNAL:
    show_files(DIR_ROMS, FILTER_NONE, MENU_C128_LOAD_64_KERNAL_FILE, 0);
    return;
  case MENU_C128_LOAD_64_BASIC:
    show_files(DIR_ROMS, FILTER_NONE, MENU_C128_LOAD_64_BASIC_FILE, 0);
    return;
  case MENU_MAKE_CART_DEFAULT:
    cartridge_set_default();
    ui_info("Remember to save..");
    return;
  case MENU_DETACH_DISK_8:
    ui_info("Deatching...");
    file_system_detach_disk(8);
    ui_pop_all_and_toggle();
    return;
  case MENU_DETACH_DISK_9:
    ui_info("Detaching...");
    file_system_detach_disk(9);
    ui_pop_all_and_toggle();
    return;
  case MENU_DETACH_DISK_10:
    ui_info("Detaching...");
    file_system_detach_disk(10);
    ui_pop_all_and_toggle();
    return;
  case MENU_DETACH_DISK_11:
    ui_info("Detaching...");
    file_system_detach_disk(11);
    ui_pop_all_and_toggle();
    return;
  case MENU_DETACH_TAPE:
    ui_info("Detaching...");
    tape_image_detach(1);
    ui_pop_all_and_toggle();
    return;
  case MENU_DETACH_CART:
    ui_info("Detaching...");
    cartridge_detach_image(CARTRIDGE_CRT);
    ui_pop_all_and_toggle();
    return;
  case MENU_SOFT_RESET:
    menu_machine_reset(MACHINE_RESET_MODE_SOFT, 1 /* pop */);
    return;
  case MENU_HARD_RESET:
    menu_machine_reset(MACHINE_RESET_MODE_HARD, 1 /* pop */);
    return;
  case MENU_ABOUT:
    show_about();
    return;
  case MENU_LICENSE:
    show_license();
    return;
  case MENU_CONFIGURE_USB_0:
    configure_usb(0);
    return;
  case MENU_CONFIGURE_USB_1:
    configure_usb(1);
    return;
  case MENU_CONFIGURE_KEYSET1:
    configure_keyset(0);
    return;
  case MENU_CONFIGURE_KEYSET2:
    configure_keyset(1);
    return;
  case MENU_WARP_MODE:
    toggle_warp(item->value);
    return;
  case MENU_DEMO_MODE:
    raspi_demo_mode = item->value;
    demo_reset();
    return;
  case MENU_DRIVE_SOUND_EMULATION:
    resources_set_int("DriveSoundEmulation", item->value);
    return;
  case MENU_DRIVE_SOUND_EMULATION_VOLUME:
    resources_set_int("DriveSoundEmulationVolume", item->value);
    return;
  case MENU_COLOR_BRIGHTNESS_0:
    video_canvas_reveal_temp(FB_LAYER_VIC);
    set_color_brightness(0, item->value);
    video_color_setting_changed(0);
    return;
  case MENU_COLOR_CONTRAST_0:
    video_canvas_reveal_temp(FB_LAYER_VIC);
    set_color_contrast(0, item->value);
    video_color_setting_changed(0);
    return;
  case MENU_COLOR_GAMMA_0:
    video_canvas_reveal_temp(FB_LAYER_VIC);
    set_color_gamma(0, item->value);
    video_color_setting_changed(0);
    return;
  case MENU_COLOR_TINT_0:
    video_canvas_reveal_temp(FB_LAYER_VIC);
    set_color_tint(0, item->value);
    video_color_setting_changed(0);
    return;
  case MENU_COLOR_RESET_0:
    brightness_item_0->value = 1000;
    contrast_item_0->value = 1250;
    gamma_item_0->value = 2200;
    tint_item_0->value = 1000;
    set_color_brightness(0, brightness_item_0->value);
    set_color_contrast(0, contrast_item_0->value);
    set_color_gamma(0, gamma_item_0->value);
    set_color_tint(0, tint_item_0->value);
    video_color_setting_changed(0);
    return;
  case MENU_COLOR_BRIGHTNESS_1:
    video_canvas_reveal_temp(FB_LAYER_VDC);
    set_color_brightness(1, item->value);
    video_color_setting_changed(1);
    return;
  case MENU_COLOR_CONTRAST_1:
    video_canvas_reveal_temp(FB_LAYER_VDC);
    set_color_contrast(1, item->value);
    video_color_setting_changed(1);
    return;
  case MENU_COLOR_GAMMA_1:
    video_canvas_reveal_temp(FB_LAYER_VDC);
    set_color_gamma(1, item->value);
    video_color_setting_changed(1);
    return;
  case MENU_COLOR_TINT_1:
    video_canvas_reveal_temp(FB_LAYER_VDC);
    set_color_tint(1, item->value);
    video_color_setting_changed(1);
    return;
  case MENU_COLOR_RESET_1:
    brightness_item_1->value = 1000;
    contrast_item_1->value = 1250;
    gamma_item_1->value = 2200;
    tint_item_1->value = 1000;
    set_color_brightness(1, brightness_item_1->value);
    set_color_contrast(1, contrast_item_1->value);
    set_color_gamma(1, gamma_item_1->value);
    set_color_tint(1, tint_item_1->value);
    video_color_setting_changed(1);
    return;
  case MENU_SWAP_JOYSTICKS:
    menu_swap_joysticks();
    return;
  case MENU_JOYSTICK_PORT_1:
    // device in port 1 was changed
    if (joydevs[0].port == 1) {
      joydevs[0].device = item->choice_ints[item->value];
    } else if (joydevs[1].port == 1) {
      joydevs[1].device = item->choice_ints[item->value];
    }
    if (item->choice_ints[item->value] == JOYDEV_NONE) {
      resources_set_int("JoyPort1Device", JOYPORT_ID_NONE);
    } else if (item->choice_ints[item->value] == JOYDEV_MOUSE) {
      if (port_2_menu_item->choice_ints[port_2_menu_item->value]
          == JOYDEV_MOUSE) {
         resources_set_int("JoyPort2Device", JOYPORT_ID_NONE);
         port_2_menu_item->value = 0;
      }
      resources_set_int("JoyPort1Device", JOYPORT_ID_MOUSE_1351);
    } else {
      resources_set_int("JoyPort1Device", JOYPORT_ID_JOYSTICK);
    }
    return;
  case MENU_JOYSTICK_PORT_2:
    // device in port 2 was changed
    if (joydevs[0].port == 2) {
      joydevs[0].device = item->choice_ints[item->value];
    } else if (joydevs[1].port == 2) {
      joydevs[1].device = item->choice_ints[item->value];
    }
    if (item->choice_ints[item->value] == JOYDEV_NONE) {
      resources_set_int("JoyPort2Device", JOYPORT_ID_NONE);
    } else if (item->choice_ints[item->value] == JOYDEV_MOUSE) {
      if (port_1_menu_item->choice_ints[port_1_menu_item->value]
          == JOYDEV_MOUSE) {
         resources_set_int("JoyPort1Device", JOYPORT_ID_NONE);
         port_1_menu_item->value = 0;
      }
      resources_set_int("JoyPort2Device", JOYPORT_ID_MOUSE_1351);
    } else {
      resources_set_int("JoyPort2Device", JOYPORT_ID_JOYSTICK);
    }
    return;
  case MENU_TAPE_START:
    datasette_control(DATASETTE_CONTROL_START);
    ui_pop_all_and_toggle();
    return;
  case MENU_TAPE_STOP:
    datasette_control(DATASETTE_CONTROL_STOP);
    ui_pop_all_and_toggle();
    return;
  case MENU_TAPE_REWIND:
    datasette_control(DATASETTE_CONTROL_REWIND);
    ui_pop_all_and_toggle();
    return;
  case MENU_TAPE_FASTFWD:
    datasette_control(DATASETTE_CONTROL_FORWARD);
    ui_pop_all_and_toggle();
    return;
  case MENU_TAPE_RECORD:
    datasette_control(DATASETTE_CONTROL_RECORD);
    ui_pop_all_and_toggle();
    return;
  case MENU_TAPE_RESET:
    datasette_control(DATASETTE_CONTROL_RESET);
    ui_pop_all_and_toggle();
    return;
  case MENU_TAPE_RESET_COUNTER:
    datasette_control(DATASETTE_CONTROL_RESET_COUNTER);
    ui_pop_all_and_toggle();
    return;
  case MENU_TAPE_RESET_WITH_MACHINE:
    resources_set_int("DatasetteResetWithCPU",
                      tape_reset_with_machine_item->value);
    return;
  case MENU_SID_ENGINE:
    resources_set_int("SidEngine", item->choice_ints[item->value]);
    resources_set_int("SidResidSampling", 0);
    return;
  case MENU_SID_MODEL:
    resources_set_int("SidModel", item->choice_ints[item->value]);
    resources_set_int("SidResidSampling", 0);
    return;
  case MENU_SID_FILTER:
    resources_set_int("SidFilters", item->value);
    resources_set_int("SidResidSampling", 0);
    return;

  case MENU_DRIVE_CHANGE_MODEL_8:
  case MENU_DRIVE_CHANGE_MODEL_9:
  case MENU_DRIVE_CHANGE_MODEL_10:
  case MENU_DRIVE_CHANGE_MODEL_11:
    drive_change_model();
    return;
  case MENU_DRIVE_SELECT:
    resources_set_int_sprintf("Drive%iType", item->value, unit);
    ui_pop_all_and_toggle();
    return;
  case MENU_CALC_TIMING:
    configure_timing();
    return;
  case MENU_HOTKEY_CF1:
    kbd_set_hotkey_function(
        0, KEYCODE_F1, hotkey_cf1_item->choice_ints[hotkey_cf1_item->value]);
    return;
  case MENU_HOTKEY_CF3:
    kbd_set_hotkey_function(
        1, KEYCODE_F3, hotkey_cf3_item->choice_ints[hotkey_cf3_item->value]);
    return;
  case MENU_HOTKEY_CF5:
    kbd_set_hotkey_function(
        2, KEYCODE_F5, hotkey_cf5_item->choice_ints[hotkey_cf5_item->value]);
    return;
  case MENU_HOTKEY_CF7:
    kbd_set_hotkey_function(
        3, KEYCODE_F7, hotkey_cf7_item->choice_ints[hotkey_cf7_item->value]);
    return;
  case MENU_HOTKEY_TF1:
    kbd_set_hotkey_function(
        4, KEYCODE_F1, hotkey_tf1_item->choice_ints[hotkey_tf1_item->value]);
    return;
  case MENU_HOTKEY_TF3:
    kbd_set_hotkey_function(
        5, KEYCODE_F3, hotkey_tf3_item->choice_ints[hotkey_tf3_item->value]);
    return;
  case MENU_HOTKEY_TF5:
    kbd_set_hotkey_function(
        6, KEYCODE_F5, hotkey_tf5_item->choice_ints[hotkey_tf5_item->value]);
    return;
  case MENU_HOTKEY_TF7:
    kbd_set_hotkey_function(
        7, KEYCODE_F7, hotkey_tf7_item->choice_ints[hotkey_tf7_item->value]);
    return;
  case MENU_SAVE_EASYFLASH:
    do_easy_flash();
    return;
  case MENU_CART_FREEZE:
    keyboard_clear_keymatrix();
    raspi_cartridge_trigger_freeze();
    ui_pop_all_and_toggle();
    return;
  case MENU_VIC20_MEMORY_3K:
    resources_set_int("RAMBlock0", item->value);
    return;
  case MENU_VIC20_MEMORY_8K_2000:
    resources_set_int("RAMBlock1", item->value);
    return;
  case MENU_VIC20_MEMORY_8K_4000:
    resources_set_int("RAMBlock2", item->value);
    return;
  case MENU_VIC20_MEMORY_8K_6000:
    resources_set_int("RAMBlock3", item->value);
    return;
  case MENU_VIC20_MEMORY_8K_A000:
    resources_set_int("RAMBlock5", item->value);
    return;
  case MENU_ACTIVE_DISPLAY:
  case MENU_PIP_LOCATION:
  case MENU_PIP_SWAPPED:
    if (active_display_item->value == MENU_ACTIVE_DISPLAY_VICII) {
       enable_vic(1);
       enable_vdc(0);
       do_video_settings(FB_LAYER_VIC,
           h_center_item_0,
           v_center_item_0,
           h_border_item_0,
           v_border_item_0,
           aspect_item_0);
    } else if (active_display_item->value == MENU_ACTIVE_DISPLAY_VDC) {
       enable_vdc(1);
       enable_vic(0);
       do_video_settings(FB_LAYER_VDC,
           h_center_item_1,
           v_center_item_1,
           h_border_item_1,
           v_border_item_1,
           aspect_item_1);
    } else if (active_display_item->value == MENU_ACTIVE_DISPLAY_SIDE_BY_SIDE ||
               active_display_item->value == MENU_ACTIVE_DISPLAY_PIP) {
       enable_vdc(1);
       enable_vic(1);
       do_video_settings(FB_LAYER_VIC,
           h_center_item_0,
           v_center_item_0,
           h_border_item_0,
           v_border_item_0,
           aspect_item_0);
       do_video_settings(FB_LAYER_VDC,
           h_center_item_1,
           v_center_item_1,
           h_border_item_1,
           v_border_item_1,
           aspect_item_1);
    }
    break;
  case MENU_H_CENTER_0:
  case MENU_V_CENTER_0:
  case MENU_H_BORDER_0:
  case MENU_V_BORDER_0:
  case MENU_ASPECT_0:
    video_canvas_reveal_temp(FB_LAYER_VIC);
    do_video_settings(FB_LAYER_VIC,
        h_center_item_0,
        v_center_item_0,
        h_border_item_0,
        v_border_item_0,
        aspect_item_0);
    break;
  case MENU_H_CENTER_1:
  case MENU_V_CENTER_1:
  case MENU_H_BORDER_1:
  case MENU_V_BORDER_1:
  case MENU_ASPECT_1:
    video_canvas_reveal_temp(FB_LAYER_VDC);
    do_video_settings(FB_LAYER_VDC,
        h_center_item_1,
        v_center_item_1,
        h_border_item_1,
        v_border_item_1,
        aspect_item_1);
    break;
  case MENU_OVERLAY:
    statusbar_forced = 0;
    if (item->value == 1) {
      overlay_statusbar_enable();
    } else {
      overlay_statusbar_disable();
    }
    break;
  case MENU_OVERLAY_PADDING:
    overlay_change_padding(item->value);
    break;
  case MENU_VKBD_TRANSPARENCY:
    overlay_change_vkbd_transparency(item->value);
    break;
  case MENU_40_80_COLUMN:
    resources_set_int("C128ColumnKey", item->value);
    overlay_40_80_columns_changed(item->value);
    break;
  }

  // Only items that were for file selection/nav should have these set...
  if (item->sub_id == MENU_SUB_PICK_FILE || item->sub_id == MENU_SUB_PICK_DIR) {
    select_file(item);
    return;
  } else if (item->sub_id == MENU_SUB_UP_DIR) {
    up_dir(item);
    return;
  } else if (item->sub_id == MENU_SUB_ENTER_DIR) {
    enter_dir(item);
    return;
  } else if (item->sub_id == MENU_SUB_SELECT_VOLUME) {
    // Since this is a pop up before a dir change, we must pop
    // the existing file list.
    ui_pop_menu();
    filesystem_change_volume(item);
    return;
  } else if (item->sub_id == MENU_SUB_CHANGE_VOLUME) {
    switch (item->value) {
       case MENU_VOLUME_SD:
           strcpy (current_volume_name, "SD:");
           break;
       case MENU_VOLUME_USB1:
           strcpy (current_volume_name, "USB:");
           if (!usb1_mounted) { circle_mount_usb(0); usb1_mounted = 1; }
           break;
       case MENU_VOLUME_USB2:
           strcpy (current_volume_name, "USB2:");
           if (!usb2_mounted) { circle_mount_usb(1); usb2_mounted = 1; }
           break;
       case MENU_VOLUME_USB3:
           strcpy (current_volume_name, "USB3:");
           if (!usb3_mounted) { circle_mount_usb(2); usb3_mounted = 1; }
           break;
       default:
           break;
    }
    ui_pop_menu();
    relist_files_after_dir_change(item);
    return;
  }
}

// Returns what input preference user has for this usb device
void circle_usb_pref(int device, int *usb_pref, int *x_axis, int *y_axis,
                     float *x_thresh, float *y_thresh) {
  if (device == 0) {
    *usb_pref = usb_pref_0;
    *x_axis = usb_x_axis_0;
    *y_axis = usb_y_axis_0;
    *x_thresh = usb_x_thresh_0;
    *y_thresh = usb_y_thresh_0;
  } else if (device == 1) {
    *usb_pref = usb_pref_1;
    *x_axis = usb_x_axis_1;
    *y_axis = usb_y_axis_1;
    *x_thresh = usb_x_thresh_1;
    *y_thresh = usb_y_thresh_1;
  } else {
    *usb_pref = -1;
    *x_axis = -1;
    *y_axis = -1;
    *x_thresh = .50;
    *y_thresh = .50;
  }
}

int menu_get_keyboard_type(void) { return keyboard_type_item->value; }

// KEEP in sync with kernel.cpp, kbd.c, menu_usb.c
static void set_hotkey_choices(struct menu_item *item) {
  item->num_choices = 14;
  strcpy(item->choices[HOTKEY_CHOICE_NONE], "None");
  strcpy(item->choices[HOTKEY_CHOICE_MENU], "Menu");
  strcpy(item->choices[HOTKEY_CHOICE_WARP], "Warp");
  strcpy(item->choices[HOTKEY_CHOICE_STATUS_TOGGLE], "Toggle Status");
  strcpy(item->choices[HOTKEY_CHOICE_SWAP_PORTS], "Swap Ports");
  strcpy(item->choices[HOTKEY_CHOICE_TAPE_MENU], "Tape OSD");
  strcpy(item->choices[HOTKEY_CHOICE_CART_MENU], "Cart OSD");
  strcpy(item->choices[HOTKEY_CHOICE_CART_FREEZE], "Cart Freeze");
  strcpy(item->choices[HOTKEY_CHOICE_RESET_HARD], "Hard Reset");
  strcpy(item->choices[HOTKEY_CHOICE_RESET_SOFT], "Soft Reset");
  strcpy(item->choices[HOTKEY_CHOICE_ACTIVE_DISPLAY], "Change Active Display");
  strcpy(item->choices[HOTKEY_CHOICE_PIP_LOCATION], "Change PIP Location");
  strcpy(item->choices[HOTKEY_CHOICE_PIP_SWAP], "Swap PIP");
  strcpy(item->choices[HOTKEY_CHOICE_40_80_COLUMN], "40/80 Column");
  item->choice_ints[HOTKEY_CHOICE_NONE] = BTN_ASSIGN_UNDEF;
  item->choice_ints[HOTKEY_CHOICE_MENU] = BTN_ASSIGN_MENU;
  item->choice_ints[HOTKEY_CHOICE_WARP] = BTN_ASSIGN_WARP;
  item->choice_ints[HOTKEY_CHOICE_STATUS_TOGGLE] = BTN_ASSIGN_STATUS_TOGGLE;
  item->choice_ints[HOTKEY_CHOICE_SWAP_PORTS] = BTN_ASSIGN_SWAP_PORTS;
  item->choice_ints[HOTKEY_CHOICE_TAPE_MENU] = BTN_ASSIGN_TAPE_MENU;
  item->choice_ints[HOTKEY_CHOICE_CART_MENU] = BTN_ASSIGN_CART_MENU;
  item->choice_ints[HOTKEY_CHOICE_CART_FREEZE] = BTN_ASSIGN_CART_FREEZE;
  item->choice_ints[HOTKEY_CHOICE_RESET_HARD] = BTN_ASSIGN_RESET_HARD;
  item->choice_ints[HOTKEY_CHOICE_RESET_SOFT] = BTN_ASSIGN_RESET_SOFT;
  item->choice_ints[HOTKEY_CHOICE_ACTIVE_DISPLAY] = BTN_ASSIGN_ACTIVE_DISPLAY;
  item->choice_ints[HOTKEY_CHOICE_PIP_LOCATION] = BTN_ASSIGN_PIP_LOCATION;
  item->choice_ints[HOTKEY_CHOICE_PIP_SWAP] = BTN_ASSIGN_PIP_SWAP;
  item->choice_ints[HOTKEY_CHOICE_40_80_COLUMN] = BTN_ASSIGN_40_80_COLUMN;

  if (machine_class != VICE_MACHINE_C64 && machine_class != VICE_MACHINE_C128) {
     item->choice_disabled[HOTKEY_CHOICE_SWAP_PORTS] = 1;
     item->choice_disabled[HOTKEY_CHOICE_CART_FREEZE] = 1;
  }

  if ( machine_class != VICE_MACHINE_C128) {
     item->choice_disabled[HOTKEY_CHOICE_ACTIVE_DISPLAY] = 1;
     item->choice_disabled[HOTKEY_CHOICE_PIP_LOCATION] = 1;
     item->choice_disabled[HOTKEY_CHOICE_PIP_SWAP] = 1;
     item->choice_disabled[HOTKEY_CHOICE_40_80_COLUMN] = 1;
  }
}

void build_menu(struct menu_item *root) {
  struct menu_item *parent;
  struct menu_item *video_parent;
  struct menu_item *drive_parent;
  struct menu_item *tape_parent;
  struct menu_item *child;
  int dev;
  int i;
  int j;
  int tmp;

  // TODO: This doesn't really belong here. Need to sort
  // out init order of structs.
  for (dev = 0; dev < MAX_JOY_PORTS; dev++) {
    memset(&joydevs[dev], 0, sizeof(struct joydev_config));
    joydevs[dev].port = dev + 1;
    joydevs[dev].device = JOYDEV_NONE;
  }

  // TODO: Make these start dirs configurable.
  strcpy(current_volume_name, default_volume_name);
  for (i = 0; i < NUM_DIR_TYPES; i++) {
    strcpy(current_dir_names[i], default_dir_names[i]);
  }

  switch (machine_class) {
  case VICE_MACHINE_C64:
    strcpy(current_dir_names[DIR_ROMS], "/C64");
    break;
  case VICE_MACHINE_C128:
    strcpy(current_dir_names[DIR_ROMS], "/C128");
    break;
  case VICE_MACHINE_VIC20:
    strcpy(current_dir_names[DIR_ROMS], "/VIC20");
    break;
  default:
    break;
  }

  switch (circle_get_machine_timing()) {
  case MACHINE_TIMING_NTSC_HDMI:
    ui_menu_add_button(MENU_TEXT, root, "Timing: NTSC 60Hz HDMI");
    break;
  case MACHINE_TIMING_NTSC_COMPOSITE:
    ui_menu_add_button(MENU_TEXT, root, "Timing: NTSC 60Hz Composite");
    break;
  case MACHINE_TIMING_NTSC_CUSTOM:
    ui_menu_add_button(MENU_TEXT, root, "Timing: NTSC 60Hz Custom");
    break;
  case MACHINE_TIMING_PAL_HDMI:
    ui_menu_add_button(MENU_TEXT, root, "Timing: PAL 50Hz HDMI");
    break;
  case MACHINE_TIMING_PAL_COMPOSITE:
    ui_menu_add_button(MENU_TEXT, root, "Timing: PAL 50Hz Composite");
    break;
  case MACHINE_TIMING_PAL_CUSTOM:
    ui_menu_add_button(MENU_TEXT, root, "Timing: PAL 50Hz Custom");
    break;
  default:
    ui_menu_add_button(MENU_TEXT, root, "Timing: ERROR");
    break;
  }

  ui_menu_add_button(MENU_ABOUT, root, "About...");
  ui_menu_add_button(MENU_LICENSE, root, "License...");

  ui_menu_add_divider(root);

  parent = ui_menu_add_folder(root, "ROMs...");
  if (machine_class == VICE_MACHINE_VIC20 ||
         machine_class == VICE_MACHINE_C64) {
     ui_menu_add_button(MENU_LOAD_KERNAL, parent, "Load Kernal ROM...");
     ui_menu_add_button(MENU_LOAD_BASIC, parent, "Load Basic ROM...");
     ui_menu_add_button(MENU_LOAD_CHARGEN, parent, "Load Chargen ROM...");
  } else if (machine_class == VICE_MACHINE_C128) {
     ui_menu_add_button(MENU_C128_LOAD_KERNAL, parent, "Load C128 Kernal ROM...");
     ui_menu_add_button(MENU_C128_LOAD_BASIC_HI, parent, "Load C128 Basic HI ROM...");
     ui_menu_add_button(MENU_C128_LOAD_BASIC_LO, parent, "Load C128 Basic LO ROM...");
     ui_menu_add_button(MENU_C128_LOAD_CHARGEN, parent, "Load C128 Chargen ROM...");
     ui_menu_add_button(MENU_C128_LOAD_64_KERNAL, parent, "Load C64 Kernal ROM...");
     ui_menu_add_button(MENU_C128_LOAD_64_BASIC, parent, "Load C64 Basic ROM...");
  }

  ui_menu_add_divider(root);

  ui_menu_add_button(MENU_AUTOSTART, root, "Autostart Prg/Disk...");


  drive_parent = ui_menu_add_folder(root, "Drives");

    parent = ui_menu_add_folder(drive_parent, "Drive 8");

    if (machine_class != VICE_MACHINE_VIC20) {
     resources_get_int_sprintf("IECDevice%i", &tmp, 8);
     ui_menu_add_toggle(MENU_IECDEVICE_8, parent, "IEC FileSystem", tmp);
     ui_menu_add_button(MENU_IECDIR_8, parent, "Select IEC Dir...");
    }
    ui_menu_add_button(MENU_ATTACH_DISK_8, parent, "Attach Disk...");
    ui_menu_add_button(MENU_DETACH_DISK_8, parent, "Detach Disk");
    ui_menu_add_button(MENU_DRIVE_CHANGE_MODEL_8, parent, "Change Model...");

    parent = ui_menu_add_folder(drive_parent, "Drive 9");
    if (machine_class != VICE_MACHINE_VIC20) {
     resources_get_int_sprintf("IECDevice%i", &tmp, 9);
     ui_menu_add_toggle(MENU_IECDEVICE_9, parent, "IEC FileSystem", tmp);
     ui_menu_add_button(MENU_IECDIR_9, parent, "Select IEC Dir...");
    }
    ui_menu_add_button(MENU_ATTACH_DISK_9, parent, "Attach Disk...");
    ui_menu_add_button(MENU_DETACH_DISK_9, parent, "Detach Disk");
    ui_menu_add_button(MENU_DRIVE_CHANGE_MODEL_9, parent, "Change Model...");

    parent = ui_menu_add_folder(drive_parent, "Drive 10");
    if (machine_class != VICE_MACHINE_VIC20) {
     resources_get_int_sprintf("IECDevice%i", &tmp, 10);
     ui_menu_add_toggle(MENU_IECDEVICE_10, parent, "IEC FileSystem", tmp);
     ui_menu_add_button(MENU_IECDIR_10, parent, "Select IEC Dir...");
    }
    ui_menu_add_button(MENU_ATTACH_DISK_10, parent, "Attach Disk...");
    ui_menu_add_button(MENU_DETACH_DISK_10, parent, "Detach Disk");
    ui_menu_add_button(MENU_DRIVE_CHANGE_MODEL_10, parent, "Change Model...");

    parent = ui_menu_add_folder(drive_parent, "Drive 11");
    if (machine_class != VICE_MACHINE_VIC20) {
     resources_get_int_sprintf("IECDevice%i", &tmp, 11);
     ui_menu_add_toggle(MENU_IECDEVICE_11, parent, "IEC FileSystem", tmp);
     ui_menu_add_button(MENU_IECDIR_11, parent, "Select IEC Dir...");
    }
    ui_menu_add_button(MENU_ATTACH_DISK_11, parent, "Attach Disk...");
    ui_menu_add_button(MENU_DETACH_DISK_11, parent, "Detach Disk");
    ui_menu_add_button(MENU_DRIVE_CHANGE_MODEL_11, parent, "Change Model...");

    parent = ui_menu_add_folder(drive_parent, "Create empty Disk");
      ui_menu_add_button(MENU_CREATE_D64, parent, "D64...");
      ui_menu_add_button(MENU_CREATE_D67, parent, "D67...");
      ui_menu_add_button(MENU_CREATE_D71, parent, "D71...");
      ui_menu_add_button(MENU_CREATE_D80, parent, "D80...");
      ui_menu_add_button(MENU_CREATE_D81, parent, "D81...");
      ui_menu_add_button(MENU_CREATE_D82, parent, "D82...");
      ui_menu_add_button(MENU_CREATE_D1M, parent, "D1M...");
      ui_menu_add_button(MENU_CREATE_D2M, parent, "D2M...");
      ui_menu_add_button(MENU_CREATE_D4M, parent, "D4M...");
      ui_menu_add_button(MENU_CREATE_G64, parent, "G64...");
      ui_menu_add_button(MENU_CREATE_P64, parent, "P64...");
      ui_menu_add_button(MENU_CREATE_X64, parent, "X64...");

  parent = ui_menu_add_folder(root, "Cartridge");
  if (machine_class == VICE_MACHINE_VIC20) {
    ui_menu_add_button(MENU_VIC20_ATTACH_CART_GENERIC, parent, "Attach generic cart...");
    ui_menu_add_button(MENU_VIC20_ATTACH_CART_BEHRBONZ, parent, "Attach behrbonz cart...");
    ui_menu_add_button(MENU_VIC20_ATTACH_CART_MEGACART, parent, "Attach megacart cart...");
    ui_menu_add_button(MENU_VIC20_ATTACH_CART_FINAL_EXPANSION, parent, "Attach final expansion cart...");
    ui_menu_add_button(MENU_VIC20_ATTACH_CART_UM, parent, "Attach UM cart...");
    ui_menu_add_button(MENU_VIC20_ATTACH_CART_FP, parent, "Attach FP cart...");
    ui_menu_add_button(MENU_DETACH_CART, parent, "Detach cartridge");

    parent = ui_menu_add_folder(parent, "Add to generic cartridge");
       ui_menu_add_button(MENU_VIC20_ATTACH_CART_DETECT, parent, "Smart attach...");
       ui_menu_add_button(MENU_VIC20_ATTACH_CART_16K_2000, parent, "Attach 4/8/16k $2000...");
       ui_menu_add_button(MENU_VIC20_ATTACH_CART_16K_4000, parent, "Attach 4/8/16k $4000...");
       ui_menu_add_button(MENU_VIC20_ATTACH_CART_16K_6000, parent, "Attach 4/8k/16k $6000...");
       ui_menu_add_button(MENU_VIC20_ATTACH_CART_8K_A000, parent, "Attach 4/8k $A000...");
       ui_menu_add_button(MENU_VIC20_ATTACH_CART_4K_B000, parent, "Attach 4k $B000...");

  } else {
    ui_menu_add_button(MENU_C64_ATTACH_CART, parent, "Attach cart...");
    ui_menu_add_button(MENU_C64_ATTACH_CART_8K, parent, "Attach 8k raw...");
    ui_menu_add_button(MENU_C64_ATTACH_CART_16K, parent, "Attach 16 raw...");
    ui_menu_add_button(MENU_C64_ATTACH_CART_ULTIMAX, parent, "Attach Ultimax raw...");
    ui_menu_add_button(MENU_DETACH_CART, parent, "Detach cartridge");
  }

  ui_menu_add_button(MENU_TEXT, parent, "");
  ui_menu_add_button(MENU_MAKE_CART_DEFAULT, parent,
                     "Set current cart default (Need Save)");

  if (machine_class == VICE_MACHINE_C64 || machine_class == VICE_MACHINE_C128) {
    ui_menu_add_button(MENU_SAVE_EASYFLASH, parent, "Save EasyFlash Now");
    ui_menu_add_button(MENU_CART_FREEZE, parent, "Cartridge Freeze");
  }

  parent = ui_menu_add_folder(root, "Tape");

    ui_menu_add_button(MENU_ATTACH_TAPE, parent, "Attach tape image...");
    ui_menu_add_button(MENU_DETACH_TAPE, parent, "Detach tape image");

    tape_parent = ui_menu_add_folder(parent, "Datasette controls (.tap)...");
    ui_menu_add_button(MENU_TAPE_START, tape_parent, "Play");
    ui_menu_add_button(MENU_TAPE_STOP, tape_parent, "Stop");
    ui_menu_add_button(MENU_TAPE_REWIND, tape_parent, "Rewind");
    ui_menu_add_button(MENU_TAPE_FASTFWD, tape_parent, "FastFwd");
    ui_menu_add_button(MENU_TAPE_RECORD, tape_parent, "Record");
    ui_menu_add_button(MENU_TAPE_RESET, tape_parent, "Reset");
    ui_menu_add_button(MENU_TAPE_RESET_COUNTER, tape_parent, "Reset Counter");
    resources_get_int("DatasetteResetWithCPU", &tmp);
    tape_reset_with_machine_item =
      ui_menu_add_toggle(MENU_TAPE_RESET_WITH_MACHINE, tape_parent,
                         "Reset Tape with Machine Reset", tmp);

  ui_menu_add_divider(root);

  parent = ui_menu_add_folder(root, "Snapshots");
  ui_menu_add_button(MENU_LOAD_SNAP, parent, "Load Snapshot...");
  ui_menu_add_button(MENU_SAVE_SNAP, parent, "Save Snapshot...");

  video_parent = parent = ui_menu_add_folder(root, "Video");

  if (machine_class == VICE_MACHINE_C128) {
     // For C128, we split video options under video into VICII
     // and VDC submenus since there are two displays.  Otherwise,
     // when there is only one display, everything falls under
     // video directly.
     active_display_item = child =
        ui_menu_add_multiple_choice(MENU_ACTIVE_DISPLAY, parent,
           "Active Display");
     child->num_choices = 4;
     child->value = MENU_ACTIVE_DISPLAY_VICII;
     strcpy(child->choices[MENU_ACTIVE_DISPLAY_VICII], "VICII");
     strcpy(child->choices[MENU_ACTIVE_DISPLAY_VDC], "VDC");
     strcpy(child->choices[MENU_ACTIVE_DISPLAY_SIDE_BY_SIDE], "Side-By-Side");
     strcpy(child->choices[MENU_ACTIVE_DISPLAY_PIP], "PIP");
     // Someday, we can add "Both" as an option for Pi4?

     pip_location_item = child =
        ui_menu_add_multiple_choice(MENU_PIP_LOCATION, parent,
           "PIP Location");
     child->num_choices = 4;
     child->value = MENU_PIP_TOP_RIGHT;
     strcpy(child->choices[MENU_PIP_TOP_LEFT], "Top Left");
     strcpy(child->choices[MENU_PIP_TOP_RIGHT], "Top Right");
     strcpy(child->choices[MENU_PIP_BOTTOM_RIGHT], "Bottom Right");
     strcpy(child->choices[MENU_PIP_BOTTOM_LEFT], "Bottom Left");

     pip_swapped_item =
        ui_menu_add_toggle(MENU_PIP_SWAPPED, parent, "Swap PIP", 0);

     parent = ui_menu_add_folder(video_parent, "VICII");
  }

  palette_item_0 = menu_build_palette_options(MENU_COLOR_PALETTE_0, parent);

  child = ui_menu_add_folder(parent, "Color Adjustments...");

  brightness_item_0 =
      ui_menu_add_range(MENU_COLOR_BRIGHTNESS_0, child, "Brightness", 0, 2000,
                        100, get_color_brightness(0));
  contrast_item_0 = ui_menu_add_range(MENU_COLOR_CONTRAST_0, child, "Contrast", 0,
                                    2000, 100, get_color_contrast(0));
  gamma_item_0 = ui_menu_add_range(MENU_COLOR_GAMMA_0, child, "Gamma", 0, 4000, 100,
                                 get_color_gamma(0));
  tint_item_0 = ui_menu_add_range(MENU_COLOR_TINT_0, child, "Tint", 0, 2000, 100,
                                get_color_tint(0));
  ui_menu_add_button(MENU_COLOR_RESET_0, child, "Reset");

  int defaultHBorderTrim;
  int defaultVBorderTrim;
  int defaultAspect;
  if (machine_class == VICE_MACHINE_VIC20) {
     defaultHBorderTrim = DEFAULT_VIC_H_BORDER_TRIM;
     defaultVBorderTrim = DEFAULT_VIC_V_BORDER_TRIM;
     defaultAspect = DEFAULT_VIC_ASPECT;
  } else {
     defaultHBorderTrim = DEFAULT_VICII_H_BORDER_TRIM;
     defaultVBorderTrim = DEFAULT_VICII_V_BORDER_TRIM;
     defaultAspect = DEFAULT_VIC_ASPECT;
  }

  h_center_item_0 =
      ui_menu_add_range(MENU_H_CENTER_0, parent, "H Center",
          -48, 48, 1, 0);
  v_center_item_0 =
      ui_menu_add_range(MENU_V_CENTER_0, parent, "V Center",
          -48, 48, 1, 0);
  h_border_item_0 =
      ui_menu_add_range(MENU_H_BORDER_0, parent, "H Border Trim %",
          0, 100, 1, defaultHBorderTrim);
  v_border_item_0 =
      ui_menu_add_range(MENU_V_BORDER_0, parent, "V Border Trim %",
          0, 100, 1, defaultVBorderTrim);
  child = aspect_item_0 =
      ui_menu_add_range(MENU_ASPECT_0, parent, "Aspect Ratio",
           100, 180, 1, defaultAspect);
  child->divisor = 100;

  if (machine_class == VICE_MACHINE_C128) {
     parent = ui_menu_add_folder(video_parent, "VDC");

     palette_item_1 = menu_build_palette_options(MENU_COLOR_PALETTE_1, parent);

     child = ui_menu_add_folder(parent, "Color Adjustments...");

     brightness_item_1 =
         ui_menu_add_range(MENU_COLOR_BRIGHTNESS_1, child, "Brightness", 0, 2000,
                           100, get_color_brightness(1));
     contrast_item_1 = ui_menu_add_range(MENU_COLOR_CONTRAST_1, child, "Contrast", 0,
                                       2000, 100, get_color_contrast(1));
     gamma_item_1 = ui_menu_add_range(MENU_COLOR_GAMMA_1, child, "Gamma", 0, 4000,
                                       100, get_color_gamma(1));
     tint_item_1 = ui_menu_add_range(MENU_COLOR_TINT_1, child, "Tint", 0, 2000, 100,
                                get_color_tint(1));
     ui_menu_add_button(MENU_COLOR_RESET_1, child, "Reset");

     h_center_item_1 =
         ui_menu_add_range(MENU_H_CENTER_1, parent, "H Center",
             -48, 48, 1, 0);
     v_center_item_1 =
         ui_menu_add_range(MENU_V_CENTER_1, parent, "V Center",
             -48, 48, 1, 0);
     h_border_item_1 =
         ui_menu_add_range(MENU_H_BORDER_1, parent, "H Border Trim %",
             0, 100, 1, DEFAULT_VDC_H_BORDER_TRIM);
     v_border_item_1 =
         ui_menu_add_range(MENU_V_BORDER_1, parent, "V Border Trim %",
             0, 100, 1, DEFAULT_VDC_V_BORDER_TRIM);
     child = aspect_item_1 =
         ui_menu_add_range(MENU_ASPECT_1, parent, "Aspect Ratio",
              100, 180, 1, DEFAULT_VDC_ASPECT);
     child->divisor = 100;
  }

  ui_menu_add_button(MENU_CALC_TIMING, video_parent,
                     "Custom HDMI mode timing calc...");

  parent = ui_menu_add_folder(root, "Sound");
  // Resid by default
  child = sid_engine_item =
      ui_menu_add_multiple_choice(MENU_SID_ENGINE, parent, "Sid Engine");
  child->num_choices = 2;
  child->value = MENU_SID_ENGINE_RESID;
  strcpy(child->choices[MENU_SID_ENGINE_FAST], "Fast");
  strcpy(child->choices[MENU_SID_ENGINE_RESID], "ReSid");
  child->choice_ints[MENU_SID_ENGINE_FAST] = SID_ENGINE_FASTSID;
  child->choice_ints[MENU_SID_ENGINE_RESID] = SID_ENGINE_RESID;

  // 6581 by default
  child = sid_model_item =
      ui_menu_add_multiple_choice(MENU_SID_MODEL, parent, "Sid Model");
  child->num_choices = 2;
  child->value = MENU_SID_MODEL_6581;
  strcpy(child->choices[MENU_SID_MODEL_6581], "6581");
  strcpy(child->choices[MENU_SID_MODEL_8580], "8580");
  child->choice_ints[MENU_SID_MODEL_6581] = SID_MODEL_6581;
  child->choice_ints[MENU_SID_MODEL_8580] = SID_MODEL_8580;

  // Filter on by default
  child = sid_filter_item =
      ui_menu_add_toggle(MENU_SID_FILTER, parent, "Sid Filter", 0);

  if (machine_class == VICE_MACHINE_VIC20) {
     parent = ui_menu_add_folder(root, "Memory");

     int block_value;
     int blocks;
     resources_get_int("RAMBlock0", &block_value);
     blocks = block_value;
     resources_get_int("RAMBlock1", &block_value);
     blocks |= (block_value << 1);
     resources_get_int("RAMBlock2", &block_value);
     blocks |= (block_value << 2);
     resources_get_int("RAMBlock3", &block_value);
     blocks |= (block_value << 3);
     resources_get_int("RAMBlock5", &block_value);
     blocks |= (block_value << 5);

     ui_menu_add_toggle(MENU_VIC20_MEMORY_3K, parent,
                                         "3Kb ($0400)", blocks & VIC20_BLOCK_0 ? 1: 0);
     ui_menu_add_toggle(MENU_VIC20_MEMORY_8K_2000, parent,
                                         "8kb ($2000)", blocks & VIC20_BLOCK_1 ? 1: 0);
     ui_menu_add_toggle(MENU_VIC20_MEMORY_8K_4000, parent,
                                         "8kb ($4000)", blocks & VIC20_BLOCK_2 ? 1 : 0);
     ui_menu_add_toggle(MENU_VIC20_MEMORY_8K_6000, parent,
                                         "8kb ($6000)", blocks & VIC20_BLOCK_3 ? 1 : 0);
     ui_menu_add_toggle(MENU_VIC20_MEMORY_8K_A000, parent,
                                         "8kb ($A000)", blocks & VIC20_BLOCK_5 ? 1 : 0);
  }

  parent = ui_menu_add_folder(root, "Keyboard");
  child = keyboard_type_item = ui_menu_add_multiple_choice(
      MENU_KEYBOARD_TYPE, parent, "Layout (Needs Save+Reboot)");
  child->num_choices = 2;
  child->value = KEYBOARD_TYPE_US;
  strcpy(child->choices[KEYBOARD_TYPE_US], "US");
  strcpy(child->choices[KEYBOARD_TYPE_UK], "UK");

  if (machine_class == VICE_MACHINE_C128) {
     c40_80_column_item = ui_menu_add_toggle_labels(
        MENU_40_80_COLUMN, parent, "40/80 Column", 1 /* default 40 col */,
        "Down","Up");
  }

#ifdef RASPI_SUPPORT_PCB
  child = use_pcb_item = ui_menu_add_toggle(
      MENU_USE_PCB, parent, "Use Keyboard/DB9 PCB", 0);
#endif

  child = hotkey_cf1_item =
      ui_menu_add_multiple_choice(MENU_HOTKEY_CF1, parent, "C= + F1 Hotkey");
  child->value = HOTKEY_CHOICE_NONE;
  set_hotkey_choices(hotkey_cf1_item);
  child = hotkey_cf3_item =
      ui_menu_add_multiple_choice(MENU_HOTKEY_CF3, parent, "C= + F3 Hotkey");
  child->value = HOTKEY_CHOICE_NONE;
  set_hotkey_choices(hotkey_cf3_item);
  child = hotkey_cf5_item =
      ui_menu_add_multiple_choice(MENU_HOTKEY_CF5, parent, "C= + F5 Hotkey");
  child->value = HOTKEY_CHOICE_NONE;
  set_hotkey_choices(hotkey_cf5_item);
  child = hotkey_cf7_item =
      ui_menu_add_multiple_choice(MENU_HOTKEY_CF7, parent, "C= + F7 Hotkey");
  child->value = HOTKEY_CHOICE_MENU;
  set_hotkey_choices(hotkey_cf7_item);
  child = hotkey_tf1_item =
      ui_menu_add_multiple_choice(MENU_HOTKEY_TF1, parent,
         "CTRL + F1 Hotkey");
  child->value = HOTKEY_CHOICE_NONE;
  set_hotkey_choices(hotkey_tf1_item);
  child = hotkey_tf3_item =
      ui_menu_add_multiple_choice(MENU_HOTKEY_TF3, parent,
         "CTRL + F3 Hotkey");
  child->value = HOTKEY_CHOICE_NONE;
  set_hotkey_choices(hotkey_tf3_item);
  child = hotkey_tf5_item =
      ui_menu_add_multiple_choice(MENU_HOTKEY_TF5, parent,
         "CTRL + F5 Hotkey");
  child->value = HOTKEY_CHOICE_NONE;
  set_hotkey_choices(hotkey_tf5_item);
  child = hotkey_tf7_item =
      ui_menu_add_multiple_choice(MENU_HOTKEY_TF7, parent,
         "CTRL + F7 Hotkey");
  child->value = HOTKEY_CHOICE_MENU;
  set_hotkey_choices(hotkey_tf7_item);

  parent = ui_menu_add_folder(root, "Joyports");

  if (circle_num_joysticks() > 1) {
      ui_menu_add_button(MENU_SWAP_JOYSTICKS, parent, "Swap Joystick Ports");
  }

  child = port_1_menu_item = ui_menu_add_multiple_choice(
      MENU_JOYSTICK_PORT_1, parent, "Port 1");
  child->num_choices = 12;
  child->value = 0;
  strcpy(child->choices[0], "None");
  child->choice_ints[0] = JOYDEV_NONE;
  strcpy(child->choices[1], "USB Gamepad 1");
  child->choice_ints[1] = JOYDEV_USB_0;
  strcpy(child->choices[2], "USB Gamepad 2");
  child->choice_ints[2] = JOYDEV_USB_1;
  strcpy(child->choices[3], "GPIO Bank 1");
  child->choice_ints[3] = JOYDEV_GPIO_0;
  strcpy(child->choices[4], "GPIO Bank 2");
  child->choice_ints[4] = JOYDEV_GPIO_1;
  strcpy(child->choices[5], "CURS + SPACE");
  child->choice_ints[5] = JOYDEV_CURS_SP;
  strcpy(child->choices[6], "NUMPAD 64825");
  child->choice_ints[6] = JOYDEV_NUMS_1;
  strcpy(child->choices[7], "NUMPAD 17930");
  child->choice_ints[7] = JOYDEV_NUMS_2;
  strcpy(child->choices[8], "CURS + LCTRL");
  child->choice_ints[8] = JOYDEV_CURS_LC;
  strcpy(child->choices[9], "USB Mouse (1351)");
  child->choice_ints[9] = JOYDEV_MOUSE;
  strcpy(child->choices[10], "Custom Keyset 1");
  child->choice_ints[10] = JOYDEV_KEYSET1;
  strcpy(child->choices[11], "Custom Keyset 2");
  child->choice_ints[11] = JOYDEV_KEYSET2;

  if (circle_num_joysticks() > 1) {
    child = port_2_menu_item = ui_menu_add_multiple_choice(
        MENU_JOYSTICK_PORT_2, parent, "Port 2");
    child->num_choices = 12;
    child->value = 0;
    strcpy(child->choices[0], "None");
    child->choice_ints[0] = JOYDEV_NONE;
    strcpy(child->choices[1], "USB Gamepad 1");
    child->choice_ints[1] = JOYDEV_USB_0;
    strcpy(child->choices[2], "USB Gamepad 2");
    child->choice_ints[2] = JOYDEV_USB_1;
    strcpy(child->choices[3], "GPIO Bank 1");
    child->choice_ints[3] = JOYDEV_GPIO_0;
    strcpy(child->choices[4], "GPIO Bank 2");
    child->choice_ints[4] = JOYDEV_GPIO_1;
    strcpy(child->choices[5], "CURS + SPACE");
    child->choice_ints[5] = JOYDEV_CURS_SP;
    strcpy(child->choices[6], "NUMPAD 64825");
    child->choice_ints[6] = JOYDEV_NUMS_1;
    strcpy(child->choices[7], "NUMPAD 17930");
    child->choice_ints[7] = JOYDEV_NUMS_2;
    strcpy(child->choices[8], "CURS + LCTRL");
    child->choice_ints[8] = JOYDEV_CURS_LC;
    strcpy(child->choices[9], "USB Mouse (1351)");
    child->choice_ints[9] = JOYDEV_MOUSE;
    strcpy(child->choices[10], "Custom Keyset 1");
    child->choice_ints[10] = JOYDEV_KEYSET1;
    strcpy(child->choices[11], "Custom Keyset 2");
    child->choice_ints[11] = JOYDEV_KEYSET2;
  }

  ui_menu_add_button(MENU_CONFIGURE_USB_0, parent, "Configure USB Joy 1...");
  ui_menu_add_button(MENU_CONFIGURE_USB_1, parent, "Configure USB Joy 2...");

  usb_pref_0 = 0;
  usb_pref_1 = 0;
  usb_x_axis_0 = 0;
  usb_y_axis_0 = 1;
  usb_x_axis_1 = 0;
  usb_y_axis_1 = 1;
  usb_x_thresh_0 = .50;
  usb_y_thresh_0 = .50;
  usb_x_thresh_1 = .50;
  usb_y_thresh_1 = .50;
  for (j = 0; j < MAX_USB_BUTTONS; j++) {
    usb_0_button_assignments[j] = (j == 0 ? BTN_ASSIGN_FIRE : BTN_ASSIGN_UNDEF);
    usb_1_button_assignments[j] = (j == 0 ? BTN_ASSIGN_FIRE : BTN_ASSIGN_UNDEF);
    usb_button_bits[j] = 1 << j;
  }

  ui_menu_add_button(MENU_CONFIGURE_KEYSET1, parent, "Configure Keyset 1...");
  ui_menu_add_button(MENU_CONFIGURE_KEYSET2, parent, "Configure Keyset 2...");

  ui_menu_add_divider(root);

  parent = ui_menu_add_folder(root, "Prefs");

#ifndef RASPI_LITE
  drive_sounds_item = ui_menu_add_toggle(MENU_DRIVE_SOUND_EMULATION, parent,
                                         "Drive sound emulation", 0);
  drive_sounds_vol_item =
      ui_menu_add_range(MENU_DRIVE_SOUND_EMULATION_VOLUME, parent,
                        "Drive sound emulation volume", 0, 1000, 100, 1000);
#endif

  statusbar_item =
      ui_menu_add_multiple_choice(MENU_OVERLAY, parent, "Show Status Bar");
  statusbar_item->num_choices = 3;
  statusbar_item->value = 0;
  strcpy(statusbar_item->choices[OVERLAY_NEVER], "Never");
  strcpy(statusbar_item->choices[OVERLAY_ALWAYS], "Always");
  strcpy(statusbar_item->choices[OVERLAY_ON_ACTIVITY], "On Activity");

  statusbar_padding_item =
      ui_menu_add_range(MENU_OVERLAY_PADDING, parent, "Status Bar Padding",
          0, 64, 1, 0);

  vkbd_transparency_item =
      ui_menu_add_range(MENU_VKBD_TRANSPARENCY, parent, "Keyboard Transparency %",
          0, 50, 1, 0);

  reset_confirm_item = ui_menu_add_toggle(MENU_RESET_CONFIRM, parent,
                                          "Confirm Reset from Emulator", 1);

  warp_item = ui_menu_add_toggle(MENU_WARP_MODE, root, "Warp Mode", 0);

  // This is an undocumented feature for now. Keep invisible unless it
  // is activated by cmdline.txt
  if (raspi_demo_mode) {
    ui_menu_add_toggle(MENU_DEMO_MODE, root, "Demo Mode", raspi_demo_mode);
  }

  parent = ui_menu_add_folder(root, "Reset");
  ui_menu_add_button(MENU_SOFT_RESET, parent, "Soft Reset");
  ui_menu_add_button(MENU_HARD_RESET, parent, "Hard Reset");

  ui_menu_add_button(MENU_SAVE_SETTINGS, root, "Save settings");

  ui_set_on_value_changed_callback(menu_value_changed);

  load_settings();
  video_canvas_change_palette(0, palette_item_0->value);
  if (machine_class == VICE_MACHINE_C128) {
    video_canvas_change_palette(1, palette_item_1->value);
  }
  ui_set_hotkeys();
  ui_set_joy_devs();

  apply_video_adjustments(FB_LAYER_VIC,
     h_center_item_0->value,
     v_center_item_0->value,
     (double)(100-h_border_item_0->value) / 100.0d,
     (double)(100-v_border_item_0->value) / 100.0d,
     (double)(aspect_item_0->value) / 100.0d,
     0.0d, 0.0d, 0.0d, 0.0d, 0);

  // Menu gets the same adjustments
  apply_video_adjustments(FB_LAYER_UI,
     h_center_item_0->value,
     v_center_item_0->value,
     (double)(100-h_border_item_0->value) / 100.0d,
     (double)(100-v_border_item_0->value) / 100.0d,
     (double)(aspect_item_0->value) / 100.0d,
     0.0d, 0.0d, 0.0d, 0.0d, 3);

  if (machine_class == VICE_MACHINE_C128) {
     apply_video_adjustments(FB_LAYER_VDC,
        h_center_item_1->value,
        v_center_item_1->value,
        (double)(100-h_border_item_1->value) / 100.0d,
        (double)(100-v_border_item_1->value) / 100.0d,
        (double)(aspect_item_1->value) / 100.0d,
        0.0d, 0.0d, 0.0d, 0.0d, 1);
  }

  video_init_overlay(statusbar_padding_item->value,
                     c40_80_column_item->value,
                     vkbd_transparency_item->value);

  joystick_set_potx(pot_x_high_value);
  joystick_set_poty(pot_y_high_value);

  // Always turn off resampling
  resources_set_int("SidResidSampling", 0);
  set_video_cache(0);
  set_hw_scale(0);

#ifdef RASPI_LITE
  resources_set_int("DriveSoundEmulation", 0);
  resources_set_int("DriveSoundEmulationVolume", 0);
#endif

  // This can somehow get turned off. Make sure its always 1.
  resources_set_int("Datasette", 1);
  resources_set_int("Mouse", 1);

  // For now, all our drives will always be file system devices.
  resources_set_int("FileSystemDevice8", 1);
  resources_set_int("FileSystemDevice9", 1);
  resources_set_int("FileSystemDevice10", 1);
  resources_set_int("FileSystemDevice11", 1);
}

int statusbar_never(void) {
  return statusbar_item->value == OVERLAY_NEVER;
}

int statusbar_always(void) {
  return statusbar_item->value == OVERLAY_ALWAYS || statusbar_forced;
}

// Stuff to do when menu is activated
void menu_about_to_activate() {}

// Stuff to do before going back to emulator
void menu_about_to_deactivate() {}

// These are called on the main loop
void menu_quick_func(int button_assignment) {
  int value;
  switch (button_assignment) {
  case BTN_ASSIGN_WARP:
    resources_get_int("WarpMode", &value);
    toggle_warp(1 - value);
    break;
  case BTN_ASSIGN_SWAP_PORTS:
    menu_swap_joysticks();
    break;
  case BTN_ASSIGN_VKBD_TOGGLE:
    if (vkbd_showing) {
       vkbd_disable();
    } else {
       vkbd_enable();
    }
    break;
  case BTN_ASSIGN_STATUS_TOGGLE:
    // Ignore this if it's already showing.
    if (statusbar_item->value == OVERLAY_ALWAYS)
      return;

    if (statusbar_showing || statusbar_forced) {
      // Dismiss
      statusbar_forced = 0;
      overlay_statusbar_dismiss();
    } else {
      statusbar_forced = 1;
      overlay_statusbar_enable();
    }
    break;
  case BTN_ASSIGN_TAPE_MENU:
    show_tape_osd_menu();
    break;
  case BTN_ASSIGN_CART_MENU:
    show_cart_osd_menu();
    break;
  case BTN_ASSIGN_CART_FREEZE:
    keyboard_clear_keymatrix();
    raspi_cartridge_trigger_freeze();
    break;
  case BTN_ASSIGN_RESET_HARD:
    if (reset_confirm_item->value) {
      // Will come back here with HARD2 if confirmed.
      show_confirm_osd_menu(BTN_ASSIGN_RESET_HARD2);
      return;
    }
  // fallthrough
  case BTN_ASSIGN_RESET_HARD2:
    menu_machine_reset(MACHINE_RESET_MODE_HARD, 0 /* no pop */);
    break;
  case BTN_ASSIGN_RESET_SOFT:
    if (reset_confirm_item->value) {
      // Will come back here with SOFT2 if confirmed.
      show_confirm_osd_menu(BTN_ASSIGN_RESET_SOFT2);
      return;
    }
  // fallthrough
  case BTN_ASSIGN_RESET_SOFT2:
    menu_machine_reset(MACHINE_RESET_MODE_SOFT, 0 /* no pop */);
    break;
  case BTN_ASSIGN_ACTIVE_DISPLAY:
    active_display_item->value++;
    if (active_display_item->value > 3) {
       active_display_item->value = 0;
    }
    menu_value_changed(active_display_item);
    break;
  case BTN_ASSIGN_PIP_LOCATION:
    pip_location_item->value++;
    if (pip_location_item->value > 3) {
       pip_location_item->value = 0;
    }
    menu_value_changed(pip_location_item);
    break;
  case BTN_ASSIGN_PIP_SWAP:
    pip_swapped_item->value = 1 - pip_swapped_item->value;
    menu_value_changed(pip_swapped_item);
    break;
  case BTN_ASSIGN_40_80_COLUMN:
    c40_80_column_item->value = 1 - c40_80_column_item->value;
    menu_value_changed(c40_80_column_item);
    break;
  default:
    break;
  }
}

int circle_use_pcb() {
#ifdef RASPI_SUPPORT_PCB
  if (machine_class == VICE_MACHINE_C64) {
    return use_pcb_item->value;
  }
#endif
  return 0;
}

int circle_num_joysticks(void) {
  if (machine_class == VICE_MACHINE_VIC20) {
    return 1;
  }
  return 2;
}<|MERGE_RESOLUTION|>--- conflicted
+++ resolved
@@ -1580,7 +1580,6 @@
   }
 }
 
-<<<<<<< HEAD
 static void menu_machine_reset(int type, int pop) {
   // The IEC dir may have been changed by the emulated machine. On reset,
   // we reset back to the last dir set by the user.
@@ -1592,14 +1591,14 @@
   if (pop) {
      ui_pop_all_and_toggle();
   }
-=======
+}
+
 static void do_easy_flash() {
     if (cartridge_flush_image(CARTRIDGE_EASYFLASH) < 0) {
       ui_error("Problem saving");
     } else {
       ui_pop_all_and_toggle();
     }
->>>>>>> df03fdaa
 }
 
 // Interpret what menu item changed and make the change to vice
