//
// kernel.cpp
//
// Licensed under the Apache License, Version 2.0 (the "License");
// you may not use this file except in compliance with the License.
// You may obtain a copy of the License at
//
//     https://www.apache.org/licenses/LICENSE-2.0
//
// Unless required by applicable law or agreed to in writing, software
// distributed under the License is distributed on an "AS IS" BASIS,
// WITHOUT WARRANTIES OR CONDITIONS OF ANY KIND, either express or implied.
// See the License for the specific language governing permissions and
// limitations under the License.

#include "kernel.h"

#include <errno.h>
#include <math.h>
#include <stdio.h>
#include <stdlib.h>
#include <string.h>

#include <circle/gpiopin.h>

CKernel *static_kernel = NULL;

#define MAX_KEY_CODES 128
#define TICKS_PER_SECOND 1000000L


// Usb key states
static bool key_states[MAX_KEY_CODES];
static unsigned char mod_states;
static bool uiLeftShift = false;
static bool uiRightShift = false;

static int vol_percent_to_vchiq(int percent) {
  int range = VCHIQ_SOUND_VOLUME_MAX-(-2720);
  return range * ((float)percent)/100.0 + (-2720);
}

// Real keyboard matrix states
static bool kbdMatrixStates[8][8];
// These for translating row/col scans into equivalent keycodes.
#if defined(RASPI_PLUS4) | defined(RASPI_PLUS4EMU)
static long kbdMatrixKeyCodes[8][8] = {
 {KEYCODE_Backspace,  KEYCODE_3,         KEYCODE_5, KEYCODE_7, KEYCODE_9, KEYCODE_Down,         KEYCODE_Left,         KEYCODE_1},
 {KEYCODE_Return,     KEYCODE_w,         KEYCODE_r, KEYCODE_y, KEYCODE_i, KEYCODE_p,            KEYCODE_Dash,         KEYCODE_BackQuote},
 {KEYCODE_BackSlash,  KEYCODE_a,         KEYCODE_d, KEYCODE_g, KEYCODE_j, KEYCODE_l,            KEYCODE_SingleQuote,  KEYCODE_Tab},
 {KEYCODE_F7,         KEYCODE_4,         KEYCODE_6, KEYCODE_8, KEYCODE_0, KEYCODE_Up,           KEYCODE_Right,        KEYCODE_2},
 {KEYCODE_F1,         KEYCODE_z,         KEYCODE_c, KEYCODE_b, KEYCODE_m, KEYCODE_Period,       KEYCODE_RightShift,   KEYCODE_Space},
 {KEYCODE_F3,         KEYCODE_s,         KEYCODE_f, KEYCODE_h, KEYCODE_k, KEYCODE_SemiColon,    KEYCODE_RightBracket, KEYCODE_LeftControl},
 {KEYCODE_F5,         KEYCODE_e,         KEYCODE_t, KEYCODE_u, KEYCODE_o, KEYCODE_LeftBracket,  KEYCODE_Equals,       KEYCODE_q},
 {KEYCODE_Insert,     KEYCODE_LeftShift, KEYCODE_x, KEYCODE_v, KEYCODE_n, KEYCODE_Comma,        KEYCODE_Slash,        KEYCODE_Escape},
};
#else
static long kbdMatrixKeyCodes[8][8] = {
 {KEYCODE_Backspace, KEYCODE_3,         KEYCODE_5, KEYCODE_7, KEYCODE_9, KEYCODE_Dash,        KEYCODE_Insert,       KEYCODE_1},
 {KEYCODE_Return,    KEYCODE_w,         KEYCODE_r, KEYCODE_y, KEYCODE_i, KEYCODE_p,           KEYCODE_RightBracket, KEYCODE_BackQuote},
 {KEYCODE_Right,     KEYCODE_a,         KEYCODE_d, KEYCODE_g, KEYCODE_j, KEYCODE_l,           KEYCODE_SingleQuote,  KEYCODE_Tab},
 {KEYCODE_F7,        KEYCODE_4,         KEYCODE_6, KEYCODE_8, KEYCODE_0, KEYCODE_Equals,      KEYCODE_Home,         KEYCODE_2},
 {KEYCODE_F1,        KEYCODE_z,         KEYCODE_c, KEYCODE_b, KEYCODE_m, KEYCODE_Period,      KEYCODE_RightShift,   KEYCODE_Space},
 {KEYCODE_F3,        KEYCODE_s,         KEYCODE_f, KEYCODE_h, KEYCODE_k, KEYCODE_SemiColon,   KEYCODE_BackSlash,    KEYCODE_LeftControl},
 {KEYCODE_F5,        KEYCODE_e,         KEYCODE_t, KEYCODE_u, KEYCODE_o, KEYCODE_LeftBracket, KEYCODE_Delete,       KEYCODE_q},
 {KEYCODE_Down,      KEYCODE_LeftShift, KEYCODE_x, KEYCODE_v, KEYCODE_n, KEYCODE_Comma,       KEYCODE_Slash,        KEYCODE_Escape},
};
#endif
static int kbdRestoreState;

extern "C" {
int circle_get_machine_timing() {
  return static_kernel->circle_get_machine_timing();
}

void circle_sleep(long delay) {
  // Timer guaranteed to be ready before vice can call this.
  return static_kernel->circle_sleep(delay);
}

unsigned long circle_get_ticks() {
  // Timer guaranteed to be ready before vice can call this.
  return static_kernel->circle_get_ticks();
}

int circle_sound_bufferspace() {
  // Sound init will happen before this so this is okay
  return static_kernel->circle_sound_bufferspace();
}

int circle_sound_init(const char *param, int *speed, int *fragsize, int *fragnr,
                      int *channels) {
  // VCHIQ is guaranteed to have been constructed but not necessarily
  // initialized so we defer its initialization until this method is
  // called by vice.
  return static_kernel->circle_sound_init(param, speed, fragsize, fragnr,
                                          channels);
}

int circle_sound_write(int16_t *pbuf, size_t nr) {
  // Sound init will happen before this so this is okay
  return static_kernel->circle_sound_write(pbuf, nr);
}

void circle_sound_close(void) {
  // Sound init will happen before this so this is okay
  static_kernel->circle_sound_close();
}

int circle_sound_suspend(void) {
  // Sound init will happen before this so this is okay
  return static_kernel->circle_sound_suspend();
}

int circle_sound_resume(void) {
  // Sound init will happen before this so this is okay
  return static_kernel->circle_sound_resume();
}

void circle_yield(void) {
  // Scheduler guaranteed to be ready before vice calls this.
  static_kernel->circle_yield();
}

void circle_check_gpio() {
  // GPIO pins guaranteed to be setup before vice calls this.
  static_kernel->circle_check_gpio();
}

void circle_reset_gpio(int gpio_config) {
  // Ensure GPIO pins are in correct configuration for current mode.
  static_kernel->circle_reset_gpio(gpio_config);
}

void circle_lock_acquire() {
  // Always ok
  static_kernel->circle_lock_acquire();
}

void circle_lock_release() {
  // Always ok
  static_kernel->circle_lock_release();
}

void circle_boot_complete() {
  // Always ok
  static_kernel->circle_boot_complete();
}

int circle_cycles_per_sec() {
  // Always ok
  return static_kernel->circle_cycles_per_second();
}

int circle_alloc_fbl(int layer, int pixelmode, uint8_t **pixels,
                     int width, int height, int *pitch) {
  return static_kernel->circle_alloc_fbl(layer, pixelmode, pixels, width, height, pitch);
}

void circle_free_fbl(int layer) {
  static_kernel->circle_free_fbl(layer);
}

void circle_clear_fbl(int layer) {
  static_kernel->circle_clear_fbl(layer);
}

void circle_show_fbl(int layer) {
  static_kernel->circle_show_fbl(layer);
}

void circle_hide_fbl(int layer) {
  static_kernel->circle_hide_fbl(layer);
}

void circle_frames_ready_fbl(int layer1, int layer2, int sync) {
  static_kernel->circle_frames_ready_fbl(layer1, layer2, sync);
}

void circle_set_palette_fbl(int layer, uint8_t index, uint16_t rgb565) {
  static_kernel->circle_set_palette_fbl(layer, index, rgb565);
}

void circle_set_palette32_fbl(int layer, uint8_t index, uint32_t argb) {
  static_kernel->circle_set_palette32_fbl(layer, index, argb);
}

void circle_update_palette_fbl(int layer) {
  static_kernel->circle_update_palette_fbl(layer);
}

void circle_set_aspect_fbl(int layer, double aspect) {
  static_kernel->circle_set_aspect_fbl(layer, aspect);
}

void circle_set_center_offset(int layer, int cx, int cy) {
  static_kernel->circle_set_center_offset(layer, cx, cy);
}

void circle_set_src_rect_fbl(int layer, int x, int y, int w, int h) {
  static_kernel->circle_set_src_rect_fbl(layer, x,y,w,h);
}

void circle_set_valign_fbl(int layer, int align, int padding) {
  static_kernel->circle_set_valign_fbl(layer, align, padding);
}

void circle_set_halign_fbl(int layer, int align, int padding) {
  static_kernel->circle_set_halign_fbl(layer, align, padding);
}

void circle_set_padding_fbl(int layer, double lpad, double rpad, double tpad, double bpad) {
  static_kernel->circle_set_padding_fbl(layer, lpad, rpad, tpad, bpad);
}

void circle_set_zlayer_fbl(int layer, int zlayer) {
  static_kernel->circle_set_zlayer_fbl(layer, zlayer);
}

int circle_get_zlayer_fbl(int layer) {
  return static_kernel->circle_get_zlayer_fbl(layer);
}

void circle_find_usb(int (*usb)[3]) {
  return static_kernel->circle_find_usb(usb);
}

int circle_mount_usb(int usb) {
  return static_kernel->circle_mount_usb(usb);
}

int circle_unmount_usb(int usb) {
  return static_kernel->circle_unmount_usb(usb);
}

void circle_set_volume(int value) {
  static_kernel->circle_set_volume(value);
}

int circle_get_model() {
  return static_kernel->circle_get_model();
}

int circle_gpio_enabled() {
  return static_kernel->circle_gpio_enabled();
}
};

CKernel::CKernel(void)
    : ViceStdioApp("vice"), mViceSound(nullptr),
      mNumJoy(emu_get_num_joysticks()),
      mInitialVolume(100) {
  static_kernel = this;
  mod_states = 0;
  memset(key_states, 0, MAX_KEY_CODES * sizeof(bool));

  // Only used for pins that are used as buttons. See viceapp.h.
  for (int i = 0; i < NUM_GPIO_PINS; i++) {
    gpio_debounce_state[i] = BTN_UP;
  }

  kbdRestoreState = HIGH;
  for (int i = 0; i < 8; i++) {
    for (int j = 0; j < 8; j++) {
      kbdMatrixStates[i][j] = HIGH;
    }
  }

  fbl[FB_LAYER_VIC].SetLayer(0);
  fbl[FB_LAYER_VIC].SetTransparency(false);

  fbl[FB_LAYER_VDC].SetLayer(1);
  fbl[FB_LAYER_VDC].SetTransparency(false);

  fbl[FB_LAYER_STATUS].SetLayer(2);
  fbl[FB_LAYER_STATUS].SetTransparency(true);

  fbl[FB_LAYER_UI].SetLayer(3);
  fbl[FB_LAYER_UI].SetTransparency(true);
}

bool CKernel::Initialize(void) {
  if (!ViceStdioApp::Initialize()) {
    return false;
  }

  return true;
}

// KEEP THIS IN SYNC WITH kbd.c
static void handle_button_function(bool is_ui, int device, unsigned buttons) {
  int button_num = 0;

  int button_func;
  int is_press;

  while (emu_button_function(device, button_num, buttons,
                             &button_func, &is_press) >= 0) {
   // KEEP THIS IN SYNC WITH kbd.c
   switch (button_func) {
     case BTN_ASSIGN_MENU:
       if (is_press) {
          emu_key_pressed(KEYCODE_F12);
       } else {
          emu_key_released(KEYCODE_F12);
       }
       break;
     case BTN_ASSIGN_WARP:
     case BTN_ASSIGN_SWAP_PORTS:
     case BTN_ASSIGN_STATUS_TOGGLE:
     case BTN_ASSIGN_TAPE_MENU:
     case BTN_ASSIGN_CART_MENU:
     case BTN_ASSIGN_CART_FREEZE:
     case BTN_ASSIGN_RESET_HARD:
     case BTN_ASSIGN_RESET_SOFT:
     case BTN_ASSIGN_ACTIVE_DISPLAY:
     case BTN_ASSIGN_PIP_LOCATION:
     case BTN_ASSIGN_PIP_SWAP:
     case BTN_ASSIGN_40_80_COLUMN:
     case BTN_ASSIGN_VKBD_TOGGLE:
       if (is_press) {
          emu_quick_func_interrupt(button_func);
       }
       break;
     case BTN_ASSIGN_CUSTOM_KEY_1:
     case BTN_ASSIGN_CUSTOM_KEY_2:
     case BTN_ASSIGN_CUSTOM_KEY_3:
     case BTN_ASSIGN_CUSTOM_KEY_4:
     case BTN_ASSIGN_CUSTOM_KEY_5:
     case BTN_ASSIGN_CUSTOM_KEY_6:
        if (is_press) {
           emu_key_pressed(
               emu_get_key_binding(button_func - BTN_ASSIGN_CUSTOM_KEY_1));
        } else {
           emu_key_released(
               emu_get_key_binding(button_func - BTN_ASSIGN_CUSTOM_KEY_1));
        }
        break;
     case BTN_ASSIGN_FIRE:
       // Only need to handle ui fire here. Actual joy fire is
       // handled in circle_add_usb_values.
       if (is_ui) {
         emu_ui_key_interrupt(KEYCODE_Return, is_press);
       }
       break;
     case BTN_ASSIGN_RUN_STOP_BACK:
       if (is_ui) {
         emu_ui_key_interrupt(KEYCODE_Escape, is_press);
       } else {
         if (is_press) {
            emu_key_pressed(KEYCODE_Escape);
         } else {
            emu_key_released(KEYCODE_Escape);
         }
       }
       break;
     // Only do direction button assignments for UI, joy is handled
     // in circle_add_usb_values seperately.
     case BTN_ASSIGN_UP:
       if (is_ui) {
         emu_ui_key_interrupt(KEYCODE_Up, is_press);
       }
       break;
     case BTN_ASSIGN_DOWN:
       if (is_ui) {
         emu_ui_key_interrupt(KEYCODE_Down, is_press);
       }
       break;
     case BTN_ASSIGN_LEFT:
       if (is_ui) {
         emu_ui_key_interrupt(KEYCODE_Left, is_press);
       }
       break;
     case BTN_ASSIGN_RIGHT:
       if (is_ui) {
         emu_ui_key_interrupt(KEYCODE_Right, is_press);
       }
       break;
     default:
       break;
   }

   button_num++;
  }
}

#if 0 // COUNT INVOCATIONS PER SECOND
static unsigned long entry_delay = 5 * TICKS_PER_SECOND;
static unsigned long entry_start = 0;
static long invoked;
#endif

// Interrupt handler. Make this quick.
void CKernel::GamePadStatusHandler(unsigned nDeviceIndex,
                                   const TGamePadState *pState) {

#if 0 // COUNT INVOCATIONS PER SECOND
invoked++;
if (static_kernel->circle_get_ticks() - entry_start >= entry_delay) {
   printf ("%ld\n", invoked / 5);
   invoked = 0;
   entry_start = static_kernel->circle_get_ticks();
}
#endif

  static int dpad_to_joy[8] = {0x01, 0x09, 0x08, 0x0a, 0x02, 0x06, 0x04, 0x05};

  static unsigned int prev_buttons[MAX_USB_DEVICES] = {0, 0, 0, 0};
  static int prev_dpad[MAX_USB_DEVICES] = {8, 8, 8, 8};
  static int prev_axes_dirs[MAX_USB_DEVICES][4] = {{0, 0, 0, 0}, {0, 0, 0, 0}, {0, 0, 0, 0}, {0, 0, 0, 0}};

  if (nDeviceIndex >= MAX_USB_DEVICES)
    return;

  if (emu_wants_raw_usb()) {
    // Send the raw usb data and we're done.
    int axes[16];
    for (int i = 0; i < pState->naxes; i++) {
      axes[i] = pState->axes[i].value;
    }
    emu_set_raw_usb(nDeviceIndex, pState->buttons, pState->hats, axes);
    return;
  }

  int ui_activated = emu_is_ui_activated();

  unsigned b = pState->buttons;

  // usb_pref is the value of the usb pref menu item
  int usb_pref;
  int axis_x;
  int axis_y;
  float thresh_x;
  float thresh_y;
  emu_get_usb_pref(nDeviceIndex, &usb_pref, &axis_x, &axis_y, &thresh_x,
                   &thresh_y);

  int max_index = axis_x;
  if (axis_y > max_index)
    max_index = axis_y;

  if (usb_pref == USB_PREF_HAT && pState->nhats > 0) {
    int dpad = pState->hats[0];
    bool has_changed =
        (prev_buttons[nDeviceIndex] != b) || (prev_dpad[nDeviceIndex] != dpad);
    if (has_changed) {
      int old_dpad = prev_dpad[nDeviceIndex];
      prev_buttons[nDeviceIndex] = b;
      prev_dpad[nDeviceIndex] = dpad;

      // If the UI is activated, route to the menu.
      if (ui_activated) {
        if (dpad == 0 && old_dpad != 0) {
          emu_ui_key_interrupt(KEYCODE_Up, 1);
        } else if (dpad != 0 && old_dpad == 0) {
          emu_ui_key_interrupt(KEYCODE_Up, 0);
        }
        if (dpad == 4 && old_dpad != 4) {
          emu_ui_key_interrupt(KEYCODE_Down, 1);
        } else if (dpad != 4 && old_dpad == 4) {
          emu_ui_key_interrupt(KEYCODE_Down, 0);
        }
        if (dpad == 6 && old_dpad != 6) {
          emu_ui_key_interrupt(KEYCODE_Left, 1);
        } else if (dpad != 6 && old_dpad == 6) {
          emu_ui_key_interrupt(KEYCODE_Left, 0);
        }
        if (dpad == 2 && old_dpad != 2) {
          emu_ui_key_interrupt(KEYCODE_Right, 1);
        } else if (dpad != 2 && old_dpad == 2) {
          emu_ui_key_interrupt(KEYCODE_Right, 0);
        }
        handle_button_function(true, nDeviceIndex, b);
        return;
      }

      handle_button_function(false, nDeviceIndex, b);

      int value = 0;
      if (dpad < 8)
        value |= dpad_to_joy[dpad];
      value |= emu_add_button_values(nDeviceIndex, b);
      emu_set_joy_usb_interrupt(nDeviceIndex, value);
    }
  } else if (usb_pref == USB_PREF_ANALOG && pState->naxes > max_index) {
    // TODO: Do this just once at init
    int minx = pState->axes[axis_x].minimum;
    int maxx = pState->axes[axis_x].maximum;
    int miny = pState->axes[axis_y].minimum;
    int maxy = pState->axes[axis_y].maximum;
    int tx = (maxx - minx) / 2 * thresh_x;
    int mx = (maxx + minx) / 2;
    int ty = (maxy - miny) / 2 * thresh_y;
    int my = (maxy + miny) / 2;
    int a_left = pState->axes[axis_x].value < mx - tx;
    int a_right = pState->axes[axis_x].value > mx + tx;
    int a_up = pState->axes[axis_y].value < my - ty;
    int a_down = pState->axes[axis_y].value > my + ty;
    bool has_changed = (prev_buttons[nDeviceIndex] != b) ||
                       (prev_axes_dirs[nDeviceIndex][0] != a_up) ||
                       (prev_axes_dirs[nDeviceIndex][1] != a_down) ||
                       (prev_axes_dirs[nDeviceIndex][2] != a_left) ||
                       (prev_axes_dirs[nDeviceIndex][3] != a_right);
    if (has_changed) {
      int prev_a_up = prev_axes_dirs[nDeviceIndex][0];
      int prev_a_down = prev_axes_dirs[nDeviceIndex][1];
      int prev_a_left = prev_axes_dirs[nDeviceIndex][2];
      int prev_a_right = prev_axes_dirs[nDeviceIndex][3];
      prev_axes_dirs[nDeviceIndex][0] = a_up;
      prev_axes_dirs[nDeviceIndex][1] = a_down;
      prev_axes_dirs[nDeviceIndex][2] = a_left;
      prev_axes_dirs[nDeviceIndex][3] = a_right;
      prev_buttons[nDeviceIndex] = b;
      // If the UI is activated, route to the menu.

      if (ui_activated) {
        if (a_up && !prev_a_up) {
          emu_ui_key_interrupt(KEYCODE_Up, 1);
        } else if (!a_up && prev_a_up) {
          emu_ui_key_interrupt(KEYCODE_Up, 0);
        }
        if (a_down && !prev_a_down) {
          emu_ui_key_interrupt(KEYCODE_Down, 1);
        } else if (!a_down && prev_a_down) {
          emu_ui_key_interrupt(KEYCODE_Down, 0);
        }
        if (a_left && !prev_a_left) {
          emu_ui_key_interrupt(KEYCODE_Left, 1);
        } else if (!a_left && prev_a_left) {
          emu_ui_key_interrupt(KEYCODE_Left, 0);
        }
        if (a_right && !prev_a_right) {
          emu_ui_key_interrupt(KEYCODE_Right, 1);
        } else if (!a_right && prev_a_right) {
          emu_ui_key_interrupt(KEYCODE_Right, 0);
        }
        handle_button_function(true, nDeviceIndex, b);
        return;
      }

      handle_button_function(false, nDeviceIndex, b);

      int value = 0;
      if (a_left)
        value |= 0x4;
      if (a_right)
        value |= 0x8;
      if (a_up)
        value |= 0x1;
      if (a_down)
        value |= 0x2;
      value |= emu_add_button_values(nDeviceIndex, b);
      emu_set_joy_usb_interrupt(nDeviceIndex, value);
    }
  }
}

void CKernel::SetupUSBKeyboard() {
  CUSBKeyboardDevice *pKeyboard =
      (CUSBKeyboardDevice *)mDeviceNameService.GetDevice("ukbd1", FALSE);
  if (pKeyboard) {
    pKeyboard->RegisterKeyStatusHandlerRaw(KeyStatusHandlerRaw);
  }
}

void CKernel::SetupUSBMouse() {
  CMouseDevice *pMouse =
      (CMouseDevice *)mDeviceNameService.GetDevice("mouse1", FALSE);
  if (pMouse) {
    pMouse->RegisterStatusHandler(MouseStatusHandler);
  }
}

ViceApp::TShutdownMode CKernel::Run(void) {
  SetupUSBKeyboard();
  SetupUSBMouse();

  emu_set_demo_mode(mViceOptions.GetDemoMode());

  unsigned num_pads = 0;
  int num_buttons[MAX_USB_DEVICES] = {0, 0, 0, 0};
  int num_axes[MAX_USB_DEVICES] = {0, 0, 0, 0};
  int num_hats[MAX_USB_DEVICES] = {0, 0, 0, 0};
  while (num_pads < MAX_USB_DEVICES) {
    CString DeviceName;
    DeviceName.Format("upad%u", num_pads + 1);

    CUSBGamePadDevice *game_pad =
        (CUSBGamePadDevice *)mDeviceNameService.GetDevice(DeviceName, FALSE);

    if (game_pad == 0) {
      break;
    }

    const TGamePadState *pState = game_pad->GetInitialState();
    assert(pState != 0);

    num_axes[num_pads] = pState->naxes;
    num_hats[num_pads] = pState->nhats;
    num_buttons[num_pads] = pState->nbuttons;

    game_pad->RegisterStatusHandler(GamePadStatusHandler);
    num_pads++;
  }

  // Tell the emulator what we found
  emu_set_gamepad_info(num_pads, num_buttons, num_axes, num_hats);

#ifndef ARM_ALLOW_MULTI_CORE
  mEmulatorCore->LaunchEmulator(mTimingOption);
#else
  // This core will do nothing but service interrupts from
  // usb or gpio.
  printf("Core 0 idle\n");

  asm("dsb\n\t"
      "1: wfi\n\t"
      "b 1b\n\t");
#endif
  return ShutdownHalt;
}

void CKernel::ScanKeyboard() {
  int ui_activated = emu_is_ui_activated();

  // For restore, there is no public API that triggers it so we will
  // pass the keycode that will.
  int restore = gpioPins[GPIO_KBD_RESTORE_INDEX]->Read();
#if defined(RASPI_PLUS4) | defined(RASPI_PLUS4EMU)
  if (restore == LOW && kbdRestoreState == HIGH) {
     emu_key_pressed(KEYCODE_Home);
  } else if (restore == HIGH && kbdRestoreState == LOW) {
     emu_key_released(KEYCODE_Home);
  }
#else
  if (restore == LOW && kbdRestoreState == HIGH) {
     emu_key_pressed(KEYCODE_PageUp);
  } else if (restore == HIGH && kbdRestoreState == LOW) {
     emu_key_released(KEYCODE_PageUp);
  }
#endif
  kbdRestoreState = restore;

  // Keyboard scan
  for (int kbdPA = 0; kbdPA < 8; kbdPA++) {
    gpioPins[kbdPA]->SetMode(GPIOModeOutput);
    gpioPins[kbdPA]->Write(LOW);
    circle_sleep(10);
    for (int kbdPB = 0; kbdPB < 8; kbdPB++) {
      // Read PB line
      int val = gpioPins[kbdPB + 8]->Read();

      // My PA/PB to keycode matrix is transposed and I'm too lazy to fix
      // it. Just swap PB and PA here for the keycode lookup.
      long keycode = kbdMatrixKeyCodes[kbdPB][kbdPA];

      if (ui_activated) {
        if (val == LOW && kbdMatrixStates[kbdPA][kbdPB] == HIGH) {
          if (keycode == KEYCODE_LeftShift) {
             uiLeftShift = true;
          } else if (keycode == KEYCODE_RightShift) {
             uiRightShift = true;
          }

          if (keycode == KEYCODE_Right && (uiLeftShift || uiRightShift)) {
             emu_key_pressed(KEYCODE_Left);
          } else if (keycode == KEYCODE_Down && (uiLeftShift || uiRightShift)) {
             emu_key_pressed(KEYCODE_Up);
          } else {
             emu_key_pressed(keycode);
          }
        } else if (val == HIGH && kbdMatrixStates[kbdPA][kbdPB] == LOW) {
          if (keycode == KEYCODE_LeftShift) {
             uiLeftShift = false;
          } else if (keycode == KEYCODE_RightShift) {
             uiRightShift = false;
          }
          if (keycode == KEYCODE_Right && (uiLeftShift || uiRightShift)) {
             emu_key_released(KEYCODE_Left);
          } else if (keycode == KEYCODE_Down && (uiLeftShift || uiRightShift)) {
             emu_key_released(KEYCODE_Up);
          } else {
             emu_key_released(keycode);
          }
        }
      } else {
        // TODO: Need to watch out for key combos here.  Hook into
        // the handle functions directly in kbd.c so we can invoke the
        // same hotkey funcs.
        if (val == LOW && kbdMatrixStates[kbdPA][kbdPB] == HIGH) {
          emu_key_pressed(keycode);
        } else if (val == HIGH && kbdMatrixStates[kbdPA][kbdPB] == LOW) {
          emu_key_released(keycode);
        }
      }
      kbdMatrixStates[kbdPA][kbdPB] = val;
    }
    gpioPins[kbdPA]->SetMode(GPIOModeInputPullUp);
  }
}

// Read joystick state.
// If gpioConfig is 0, the NavButtons+Joys config is used where pins can
// be grounded.
// If gpioConfig is 1, the Keyboard+Joys PCB config is used (where
// selector is used to drive pins low instead of GND).
// If gpioConfig is 2, the Waveshare HAT layout is used.
void CKernel::ReadJoystick(int device, int gpioConfig) {
  // For remembering button states for UI only
  static int js_prev_0[5] = {HIGH, HIGH, HIGH, HIGH, HIGH};
  static int js_prev_1[5] = {HIGH, HIGH, HIGH, HIGH, HIGH};

  int *js_prev;
  CGPIOPin **js_pins = NULL;
  CGPIOPin *js_selector = NULL;
  int port = 0;
  int devd = 0;
  int ui_activated = emu_is_ui_activated();

  // If ui is activated, don't bail if port assignment can't be done
  // since the event will always go to the ui. We want the joystick to
  // function in the ui even if the control port is not assigned to be
  // gpio.
  if (device == 0) {
    if (joydevs[0].device == JOYDEV_GPIO_0) {
      port = joydevs[0].port;
      devd = JOYDEV_GPIO_0;
    } else if (joydevs[1].device == JOYDEV_GPIO_0) {
      port = joydevs[1].port;
      devd = JOYDEV_GPIO_0;
    } else if (!ui_activated) {
      return;
    }

    js_prev = js_prev_0;
    switch (gpioConfig) {
       case GPIO_CONFIG_NAV_JOY:
          js_pins = config_0_joystickPins1;
          break;
       case GPIO_CONFIG_KYB_JOY:
          js_selector = gpioPins[GPIO_JS1_SELECT_INDEX];
          js_pins = config_1_joystickPins1;
          break;
       case GPIO_CONFIG_WAVESHARE:
          js_pins = config_2_joystickPins;
          break;
       case GPIO_CONFIG_USERPORT:
          js_pins = config_3_joystickPins1;
          break;
       default:
         assert(false);
    }
  } else {
    if (joydevs[0].device == JOYDEV_GPIO_1) {
      port = joydevs[0].port;
      devd = JOYDEV_GPIO_1;
    } else if (joydevs[1].device == JOYDEV_GPIO_1) {
      port = joydevs[1].port;
      devd = JOYDEV_GPIO_1;
    } else if (!ui_activated) {
      return;
    }

    js_prev = js_prev_1;
    switch (gpioConfig) {
       case GPIO_CONFIG_NAV_JOY:
         js_pins = config_0_joystickPins2;
         break;
       case GPIO_CONFIG_KYB_JOY:
         js_selector = gpioPins[GPIO_JS2_SELECT_INDEX];
         js_pins = config_1_joystickPins2;
         break;
       case GPIO_CONFIG_USERPORT:
          js_pins = config_3_joystickPins2;
          break;
       default:
         assert(false);
    }
  }

  if (gpioConfig == 1) {
    // Drive the select pin low. Don't leave this routine
    // before setting it as input-pullup again.
    js_selector->SetMode(GPIOModeOutput);
    js_selector->Write(LOW);
    circle_sleep(10);
  }

  int js_up = js_pins[JOY_UP]->Read();
  int js_down = js_pins[JOY_DOWN]->Read();
  int js_left = js_pins[JOY_LEFT]->Read();
  int js_right = js_pins[JOY_RIGHT]->Read();
  int js_fire = js_pins[JOY_FIRE]->Read();
  int js_potx = gpioConfig == 2 ? js_pins[JOY_POTX]->Read() : HIGH;
  int js_poty = gpioConfig == 2 ? js_pins[JOY_POTY]->Read() : HIGH;

  if (ui_activated) {
    if (js_up == LOW && js_prev[JOY_UP] != LOW) {
      emu_ui_key_interrupt(KEYCODE_Up, 1);
    } else if (js_up != LOW && js_prev[JOY_UP] == LOW) {
      emu_ui_key_interrupt(KEYCODE_Up, 0);
    }

    if (js_down == LOW && js_prev[JOY_DOWN] != LOW) {
      emu_ui_key_interrupt(KEYCODE_Down, 1);
    } else if (js_down != LOW && js_prev[JOY_DOWN] == LOW) {
      emu_ui_key_interrupt(KEYCODE_Down, 0);
    }

    if (js_left == LOW && js_prev[JOY_LEFT] != LOW) {
      emu_ui_key_interrupt(KEYCODE_Left, 1);
    } else if (js_left != LOW && js_prev[JOY_LEFT] == LOW) {
      emu_ui_key_interrupt(KEYCODE_Left, 0);
    }

    if (js_right == LOW && js_prev[JOY_RIGHT] != LOW) {
      emu_ui_key_interrupt(KEYCODE_Right, 1);
    } else if (js_right != LOW && js_prev[JOY_RIGHT] == LOW) {
      emu_ui_key_interrupt(KEYCODE_Right, 0);
    }

    if (js_fire == LOW && js_prev[JOY_FIRE] != LOW) {
      emu_ui_key_interrupt(KEYCODE_Return, 1);
    } else if (js_fire != LOW && js_prev[JOY_FIRE] == LOW) {
      emu_ui_key_interrupt(KEYCODE_Return, 0);
    }
    js_prev[JOY_UP] = js_up;
    js_prev[JOY_DOWN] = js_down;
    js_prev[JOY_LEFT] = js_left;
    js_prev[JOY_RIGHT] = js_right;
    js_prev[JOY_FIRE] = js_fire;
    // not necessary to remember pot values as they are not used for ui
  } else {
    emu_joy_interrupt_abs(port, devd,
                          js_up == LOW,
                          js_down == LOW,
                          js_left == LOW,
                          js_right == LOW,
                          js_fire == LOW,
                          js_potx == LOW,
                          js_poty == LOW);
  }

  if (gpioConfig == 1) {
     js_selector->SetMode(GPIOModeInputPullUp);
  }
}

// Configure user port DDR
void CKernel::SetupUserport() {
  uint8_t ddr = circle_get_userport_ddr();
  for (int i = 0; i < 8; i++) {
    uint8_t bit_pos = 1<<i;
    uint8_t ddr_value = ddr & bit_pos;
    config_3_userportPins[i]->SetMode(ddr_value ? GPIOModeOutput : GPIOModeInputPullUp);
  }
}

// Read input pins and send to output pins
void CKernel::ReadWriteUserport() {
  uint8_t ddr = circle_get_userport_ddr();
  uint8_t value = circle_get_userport();
  uint8_t new_value = 0;
  for (int i = 0; i < 8; i++) {
    uint8_t bit_pos = 1<<i;
    uint8_t ddr_value = ddr & bit_pos;
    uint8_t data_value = value & bit_pos;
    if (ddr_value) {
      // output bit
      config_3_userportPins[i]->Write(data_value ? HIGH : LOW);
      new_value |= data_value;
    } else {
      // input bit
      if (config_3_userportPins[i]->Read() == HIGH) {
        new_value |= bit_pos;
      }
    }
  }
  circle_set_userport(new_value);
}

int CKernel::circle_get_machine_timing() {
  // See circle.h for valid values
  return mViceOptions.GetMachineTiming();
}

void CKernel::circle_sleep(long delay) { mTimer.SimpleusDelay(delay); }

unsigned long CKernel::circle_get_ticks() { return mTimer.GetClockTicks(); }

// Called from VICE: Core 1
int CKernel::circle_sound_init(const char *param, int *speed, int *fragsize,
                               int *fragnr, int *channels) {
  *speed = SAMPLE_RATE;
  *fragsize = FRAG_SIZE;
  *fragnr = NUM_FRAGS;
  // We force mono.
  *channels = 1;

  if (!mViceSound) {
    mViceSound = new ViceSound(&mVCHIQ, mViceOptions.GetAudioOut());
    mViceSound->Playback(vol_percent_to_vchiq(mInitialVolume));
  }
  return 0;
}

// Called from VICE: Core 1
int CKernel::circle_sound_write(int16_t *pbuf, size_t nr) {
  if (mViceSound) {
    return mViceSound->AddChunk(pbuf, nr);
  }
  return 0;
}

void CKernel::circle_sound_close(void) {
  // Nothing to do here since we never actually close vc4.
}

int CKernel::circle_sound_suspend(void) { return 0; }

int CKernel::circle_sound_resume(void) { return 0; }

int CKernel::circle_sound_bufferspace(void) {
  if (mViceSound) {
    return mViceSound->BufferSpaceBytes();
  }
  return FRAG_SIZE * NUM_FRAGS;
}

void CKernel::circle_yield(void) { CScheduler::Get()->Yield(); }

void CKernel::MouseStatusHandler(unsigned nButtons, int deltaX, int deltaY) {
  static unsigned int prev_buttons = {0};

  emu_mouse_move(deltaX, deltaY);

  if ((prev_buttons & MOUSE_BUTTON_LEFT) && !(nButtons & MOUSE_BUTTON_LEFT)) {
    emu_mouse_button_left(0);
  } else if (!(prev_buttons & MOUSE_BUTTON_LEFT) &&
             (nButtons & MOUSE_BUTTON_LEFT)) {
    emu_mouse_button_left(1);
  }
  if ((prev_buttons & MOUSE_BUTTON_RIGHT) && !(nButtons & MOUSE_BUTTON_RIGHT)) {
    emu_mouse_button_right(0);
  } else if (!(prev_buttons & MOUSE_BUTTON_RIGHT) &&
             (nButtons & MOUSE_BUTTON_RIGHT)) {
    emu_mouse_button_right(1);
  }
  prev_buttons = nButtons;
}

void CKernel::KeyStatusHandlerRaw(unsigned char ucModifiers,
                                  const unsigned char RawKeys[6]) {

  bool new_states[MAX_KEY_CODES];
  memset(new_states, 0, MAX_KEY_CODES * sizeof(bool));

  // Compare previous to present and handle press/release that come from
  // modifier keys.
  int v = 1;
  for (int i = 0; i < 8; i++) {
    if ((ucModifiers & v) && !(mod_states & v)) {
      switch (i) {
      case 0: // LeftControl
        emu_key_pressed(KEYCODE_LeftControl);
        break;
      case 1: // LeftShift
        if (emu_is_ui_activated()) {
          uiLeftShift = true;
        }
        emu_key_pressed(KEYCODE_LeftShift);
        break;
      case 5: // RightShift
        if (emu_is_ui_activated()) {
          uiRightShift = true;
        }
        emu_key_pressed(KEYCODE_RightShift);
        break;
      case 3: // LeftSuper
        emu_key_pressed(KEYCODE_LeftSuper);
        break;
      case 2: // LeftAlt
        emu_key_pressed(KEYCODE_LeftAlt);
        break;
      case 6: // RightAlt
        emu_key_pressed(KEYCODE_RightAlt);
        break;
      default:
        break;
      }
    } else if (!(ucModifiers & v) && (mod_states & v)) {
      switch (i) {
      case 0: // LeftControl
        emu_key_released(KEYCODE_LeftControl);
        break;
      case 1: // LeftShift
        if (emu_is_ui_activated()) {
          uiLeftShift = false;
        }
        emu_key_released(KEYCODE_LeftShift);
        break;
      case 5: // RightShift
        if (emu_is_ui_activated()) {
          uiRightShift = false;
        }
        emu_key_released(KEYCODE_RightShift);
        break;
      case 3: // LeftSuper
        emu_key_released(KEYCODE_LeftSuper);
        break;
      case 2: // LeftAlt
        emu_key_released(KEYCODE_LeftAlt);
        break;
      case 6: // RightAlt
        emu_key_released(KEYCODE_RightAlt);
        break;
      default:
        break;
      }
    }
    v = v * 2;
  }
  mod_states = ucModifiers;

  // Set new states
  for (unsigned i = 0; i < 6; i++) {
    const unsigned char key = RawKeys[i];
    if (key != 0) {
      new_states[key] = true;
    }
  }

  // Compare previous to present and handle key press/release events.
  int ui_activated = emu_is_ui_activated();
  for (unsigned i = 1; i < MAX_KEY_CODES; i++) {
    if (key_states[i] == true && new_states[i] == false) {
      if (ui_activated) {
        // We have to handle shift+left/right here or else our ui
        // isn't navigable by keyrah with real C64 board. Keep
        // key_states below managing the state of the original key,
        // not the translated one.
        if ((uiLeftShift || uiRightShift) && i == KEYCODE_Right) {
          emu_key_released(KEYCODE_Left);
        } else if ((uiLeftShift || uiRightShift) && i == KEYCODE_Down) {
          emu_key_released(KEYCODE_Up);
        } else {
          emu_key_released(i);
        }
      } else {
        emu_key_released(i);
      }
    } else if (key_states[i] == false && new_states[i] == true) {
      if (ui_activated) {
        // See above note on shift.
        if ((uiLeftShift || uiRightShift) && i == KEYCODE_Right) {
          emu_key_pressed(KEYCODE_Left);
        } else if ((uiLeftShift || uiRightShift) && i == KEYCODE_Down) {
          emu_key_pressed(KEYCODE_Up);
        } else {
          emu_key_pressed(i);
        }
      } else {
        emu_key_pressed(i);
      }
    }
    key_states[i] = new_states[i];
  }
}

int CKernel::ReadDebounced(int pinIndex) {
  CGPIOPin *pin = gpioPins[pinIndex];
  if (pin->Read() == LOW) {
    if (gpio_debounce_state[pinIndex] == BTN_PRESS) {
      gpio_debounce_state[pinIndex] = BTN_DOWN;
    }
    if (gpio_debounce_state[pinIndex] == BTN_UP) {
      circle_sleep(5);
      if (pin->Read() == LOW) {
        gpio_debounce_state[pinIndex] = BTN_PRESS;
      }
    }
  } else {
    if (gpio_debounce_state[pinIndex] == BTN_RELEASE) {
      gpio_debounce_state[pinIndex] = BTN_UP;
    }
    if (gpio_debounce_state[pinIndex] == BTN_DOWN) {
      if (pin->Read() == HIGH) {
        circle_sleep(5);
        if (pin->Read() == HIGH) {
          gpio_debounce_state[pinIndex] = BTN_RELEASE;
        }
      }
    }
  }
  return gpio_debounce_state[pinIndex];
}

// Called from main emulation loop before pending event queues are
// drained. Checks whether any of our gpio pins have triggered some
// function. Also scans a real C64 keyboard and joysticks if enabled.
// Otherwise, just scans gpio joysticks.
void CKernel::circle_check_gpio() {
  int gpio_config = emu_get_gpio_config();
  switch(gpio_config) {
    case GPIO_CONFIG_NAV_JOY:
     // Nav Buttons + Real Joys
     if (ReadDebounced(GPIO_CONFIG_0_MENU_INDEX) == BTN_PRESS) {
      emu_key_pressed(KEYCODE_F12);
      emu_key_released(KEYCODE_F12);
     }
     if (ReadDebounced(GPIO_CONFIG_0_MENU_BACK_INDEX) == BTN_PRESS) {
      emu_key_pressed(KEYCODE_Escape);
      emu_key_released(KEYCODE_Escape);
     }
     if (ReadDebounced(GPIO_CONFIG_0_MENU_UP_INDEX) == BTN_PRESS) {
      emu_key_pressed(KEYCODE_Up);
      emu_key_released(KEYCODE_Up);
     }
     if (ReadDebounced(GPIO_CONFIG_0_MENU_DOWN_INDEX) == BTN_PRESS) {
      emu_key_pressed(KEYCODE_Down);
      emu_key_released(KEYCODE_Down);
     }
     if (ReadDebounced(GPIO_CONFIG_0_MENU_LEFT_INDEX) == BTN_PRESS) {
      emu_key_pressed(KEYCODE_Left);
      emu_key_released(KEYCODE_Left);
     }
     if (ReadDebounced(GPIO_CONFIG_0_MENU_RIGHT_INDEX) == BTN_PRESS) {
      emu_key_pressed(KEYCODE_Right);
      emu_key_released(KEYCODE_Right);
     }
     if (ReadDebounced(GPIO_CONFIG_0_MENU_ENTER_INDEX) == BTN_PRESS) {
      emu_key_pressed(KEYCODE_Return);
      emu_key_released(KEYCODE_Return);
     }
<<<<<<< HEAD
     if (ReadDebounced(GPIO_CONFIG_0_MENU_VKBD_INDEX) == BTN_PRESS) {
      emu_quick_func_interrupt(BTN_ASSIGN_VKBD_TOGGLE);
     }
     ReadJoystick(0, 0);
     ReadJoystick(1, 0);
=======
     ReadJoystick(0, GPIO_CONFIG_NAV_JOY);
     ReadJoystick(1, GPIO_CONFIG_NAV_JOY);
>>>>>>> c199eca1
     break;
    case GPIO_CONFIG_KYB_JOY:
     // Real Kyb + Joys
     ScanKeyboard();
     ReadJoystick(0, GPIO_CONFIG_KYB_JOY);
     ReadJoystick(1, GPIO_CONFIG_KYB_JOY);
     break;
    case GPIO_CONFIG_WAVESHARE:
     // Waveshare Hat
     if (ReadDebounced(GPIO_CONFIG_2_WAVESHARE_START_INDEX) == BTN_PRESS) {
       emu_key_pressed(KEYCODE_F12);
       emu_key_released(KEYCODE_F12);
     }
     if (ReadDebounced(GPIO_CONFIG_2_WAVESHARE_TL_INDEX) == BTN_PRESS) {
       emu_key_pressed(KEYCODE_Escape);
       emu_key_released(KEYCODE_Escape);
     }
     if (ReadDebounced(GPIO_CONFIG_2_WAVESHARE_TR_INDEX) == BTN_PRESS) {
       emu_quick_func_interrupt(BTN_ASSIGN_WARP);
     }
     if (ReadDebounced(GPIO_CONFIG_2_WAVESHARE_X_INDEX) == BTN_PRESS) {
       emu_quick_func_interrupt(BTN_ASSIGN_VKBD_TOGGLE);
     }
     if (ReadDebounced(GPIO_CONFIG_2_WAVESHARE_SELECT_INDEX) == BTN_PRESS) {
       emu_quick_func_interrupt(BTN_ASSIGN_STATUS_TOGGLE);
     }
     ReadJoystick(0, GPIO_CONFIG_WAVESHARE);
     break;
    case GPIO_CONFIG_USERPORT:
     // CIA2 port B
     SetupUserport();
     ReadWriteUserport();
     ReadJoystick(0, GPIO_CONFIG_USERPORT);
     ReadJoystick(1, GPIO_CONFIG_USERPORT);
     break;
    default:
     // Disabled
     break;
  }
}

// Reset the state of the GPIO pins.
// Needed when switching to and from GPIO_CONFIG_USERPORT
void CKernel::circle_reset_gpio(int gpio_config) {
  switch (gpio_config) {
    case GPIO_CONFIG_NAV_JOY:
    case GPIO_CONFIG_KYB_JOY:
    case GPIO_CONFIG_WAVESHARE:
      // Joystick and keyboard settings require all ports
      // to be inputs
      for (int i = 0; i < NUM_GPIO_PINS; i++) {
        gpioPins[i]->SetMode(GPIOModeInputPullUp);
      }
      break;
    case GPIO_CONFIG_USERPORT:
      for (int i = 0; i < 5; i++) {
        config_3_joystickPins1[i]->SetMode(GPIOModeInputPullUp);
        config_3_joystickPins2[i]->SetMode(GPIOModeInputPullUp);
      }
      SetupUserport();
      break;
    default:
      // Disabled
      break;
  }
}

void CKernel::circle_lock_acquire() { m_Lock.Acquire(); }

void CKernel::circle_lock_release() { m_Lock.Release(); }

void CKernel::circle_boot_complete() { DisableBootStat(); }

#if defined(RASPI_PLUS4) | defined(RASPI_PLUS4EMU)
int CKernel::circle_cycles_per_second() {
  int timing = circle_get_machine_timing();
  if (timing == MACHINE_TIMING_NTSC_HDMI || timing == MACHINE_TIMING_NTSC_DPI) {
    // 60hz
    return 1792080;
  } else if (circle_get_machine_timing() == MACHINE_TIMING_NTSC_COMPOSITE) {
    // Actual C64's NTSC Composite frequency is 59.826 but the Pi's vertical
    // sync frequency on composite is 60.053. See c64.h for how this is
    // calculated. This keeps audio buffer to a minimum using ReSid.
    return 1793672;
  } else if (timing == MACHINE_TIMING_NTSC_CUSTOM_HDMI || timing == MACHINE_TIMING_NTSC_CUSTOM_DPI) {
    return mViceOptions.GetCyclesPerSecond();
  } else if (timing == MACHINE_TIMING_PAL_HDMI) {
    // 50hz
    return 1778400;
  } else if (timing == MACHINE_TIMING_PAL_COMPOSITE) {
    // Actual C64's PAL Composite frequency is 50.125 but the Pi's vertical
    // sync frequency on composite is 50.0816. See c64.h for how this is
    // calculated.  This keep audio buffer to a minimum using ReSid.
    return 1781245;
  } else if (timing == MACHINE_TIMING_PAL_CUSTOM_HDMI || timing == MACHINE_TIMING_PAL_CUSTOM_DPI) {
    return mViceOptions.GetCyclesPerSecond();
  } else {
    return 1778400;
  }
}
#elif defined(RASPI_VIC20)
int CKernel::circle_cycles_per_second() {
  int timing = circle_get_machine_timing();
  if (timing == MACHINE_TIMING_NTSC_HDMI) {
    // 60hz
    return 1017900;
  } else if (timing == MACHINE_TIMING_NTSC_COMPOSITE) {
    // Actual C64's NTSC Composite frequency is 59.826 but the Pi's vertical
    // sync frequency on composite is 60.053. See c64.h for how this is
    // calculated. This keeps audio buffer to a minimum using ReSid.
    return 1018804;
  } else if (timing == MACHINE_TIMING_NTSC_CUSTOM_HDMI || timing == MACHINE_TIMING_NTSC_CUSTOM_DPI) {
    return mViceOptions.GetCyclesPerSecond();
  } else if (timing == MACHINE_TIMING_PAL_HDMI) {
    // 50hz
    return 1107600;
  } else if (timing == MACHINE_TIMING_PAL_COMPOSITE) {
    // Actual C64's PAL Composite frequency is 50.125 but the Pi's vertical
    // sync frequency on composite is 50.0816. See c64.h for how this is
    // calculated.  This keep audio buffer to a minimum using ReSid.
    return 1109372;
  } else if (timing == MACHINE_TIMING_PAL_CUSTOM_HDMI || timing == MACHINE_TIMING_PAL_CUSTOM_DPI) {
    return mViceOptions.GetCyclesPerSecond();
  } else {
    return 1017900;
  }
}
#elif defined(RASPI_C64) | defined(RASPI_C128)
int CKernel::circle_cycles_per_second() {
  int timing = circle_get_machine_timing();
  if (timing == MACHINE_TIMING_NTSC_HDMI) {
    // 60hz
    return 1025700;
  } else if (timing == MACHINE_TIMING_NTSC_COMPOSITE) {
    // Actual C64's NTSC Composite frequency is 59.826 but the Pi's vertical
    // sync frequency on composite is 60.053. See c64.h for how this is
    // calculated. This keeps audio buffer to a minimum using ReSid.
    return 1026611;
  } else if (timing == MACHINE_TIMING_NTSC_CUSTOM_HDMI || timing == MACHINE_TIMING_NTSC_CUSTOM_DPI) {
    return mViceOptions.GetCyclesPerSecond();
  } else if (timing == MACHINE_TIMING_PAL_HDMI) {
    // 50hz
    return 982800;
  } else if (timing == MACHINE_TIMING_PAL_COMPOSITE) {
    // Actual C64's PAL Composite frequency is 50.125 but the Pi's vertical
    // sync frequency on composite is 50.0816. See c64.h for how this is
    // calculated.  This keep audio buffer to a minimum using ReSid.
    return 984404;
  } else if (timing == MACHINE_TIMING_PAL_CUSTOM_HDMI || timing == MACHINE_TIMING_PAL_CUSTOM_DPI) {
    return mViceOptions.GetCyclesPerSecond();
  } else {
    return 982800;
  }
}
#elif defined(RASPI_PET)
int CKernel::circle_cycles_per_second() {
  int timing = circle_get_machine_timing();
  if (timing == MACHINE_TIMING_NTSC_HDMI) {
    // 60hz
    return 1013760;
  } else if (timing == MACHINE_TIMING_NTSC_COMPOSITE) {
    // Actual C64's NTSC Composite frequency is 59.826 but the Pi's vertical
    // sync frequency on composite is 60.053. See c64.h for how this is
    // calculated. This keeps audio buffer to a minimum using ReSid.
    return 1014661;
  } else if (timing == MACHINE_TIMING_NTSC_CUSTOM_HDMI || timing == MACHINE_TIMING_NTSC_CUSTOM_DPI) {
    return mViceOptions.GetCyclesPerSecond();
  } else if (timing == MACHINE_TIMING_PAL_HDMI) {
    // 50hz
    return 1001600;
  } else if (timing == MACHINE_TIMING_PAL_COMPOSITE) {
    // Actual C64's PAL Composite frequency is 50.125 but the Pi's vertical
    // sync frequency on composite is 50.0816. See c64.h for how this is
    // calculated.  This keep audio buffer to a minimum using ReSid.
    return 1003202;
  } else if (timing == MACHINE_TIMING_PAL_CUSTOM_HDMI || timing == MACHINE_TIMING_PAL_CUSTOM_DPI) {
    return mViceOptions.GetCyclesPerSecond();
  } else {
    return 1000000;
  }
}
#else
  #error Unknown RASPI_ variant
#endif

int CKernel::circle_alloc_fbl(int layer, int pixelmode, uint8_t **pixels,
                              int width, int height, int *pitch) {
  return fbl[layer].Allocate(pixelmode, pixels, width, height, pitch);
}

void CKernel::circle_free_fbl(int layer) {
  fbl[layer].Free();
}

void CKernel::circle_clear_fbl(int layer) {
  fbl[layer].Clear();
}

void CKernel::circle_show_fbl(int layer) {
  fbl[layer].Show();
}

void CKernel::circle_hide_fbl(int layer) {
  fbl[layer].Hide();
}

void CKernel::circle_frames_ready_fbl(int layer1, int layer2, int sync) {
  // If we're going to sync to vblank, indicate this frame data should go
  // to the offscreen resource.
  fbl[layer1].FrameReady(sync);
  if (layer2 >= 0) {
     fbl[layer2].FrameReady(sync);
  }
  if (sync) {
     // Flip the buffers and wait for vblank.
     FrameBufferLayer::SwapResources(
         &fbl[layer1], layer2 >= 0 ? &fbl[layer2] : nullptr);
  }
}

void CKernel::circle_set_palette_fbl(int layer, uint8_t index, uint16_t rgb565) {
  fbl[layer].SetPalette(index, rgb565);
}

void CKernel::circle_set_palette32_fbl(int layer, uint8_t index, uint32_t argb) {
  fbl[layer].SetPalette(index, argb);
}

void CKernel::circle_update_palette_fbl(int layer) {
  fbl[layer].UpdatePalette();
}

void CKernel::circle_set_aspect_fbl(int layer, double aspect) {
  fbl[layer].SetAspect(aspect);
}

void CKernel::circle_set_center_offset(int layer, int cx, int cy) {
  fbl[layer].SetCenterOffset(cx, cy);
}

void CKernel::circle_set_src_rect_fbl(int layer, int x, int y, int w, int h) {
  fbl[layer].SetSrcRect(x,y,w,h);
}

void CKernel::circle_set_valign_fbl(int layer, int align, int padding) {
  fbl[layer].SetVerticalAlignment(align, padding);
}

void CKernel::circle_set_halign_fbl(int layer, int align, int padding) {
  fbl[layer].SetHorizontalAlignment(align, padding);
}

void CKernel::circle_set_padding_fbl(int layer, double lpad, double rpad, double tpad, double bpad) {
  fbl[layer].SetPadding(lpad, rpad, tpad, bpad);
}

void CKernel::circle_set_zlayer_fbl(int layer, int zlayer) {
  fbl[layer].SetLayer(zlayer);
}

int CKernel::circle_get_zlayer_fbl(int layer) {
  return fbl[layer].GetLayer();
}

void CKernel::circle_set_volume(int value) {
  // TODO: This is a race condition between two cores. Fix this.
  if (mViceSound) {
     mViceSound->SetControl(vol_percent_to_vchiq(value),
                            mViceOptions.GetAudioOut());
  } else {
     mInitialVolume = value;
  }
}

int CKernel::circle_get_model() {
  return mMachineInfo.GetModelMajor();
}

int CKernel::circle_gpio_enabled() {
  // When DPI is enabled, GPIO scanning must be disabled.
  return mViceOptions.DPIEnabled() == 0;
}<|MERGE_RESOLUTION|>--- conflicted
+++ resolved
@@ -1132,16 +1132,11 @@
       emu_key_pressed(KEYCODE_Return);
       emu_key_released(KEYCODE_Return);
      }
-<<<<<<< HEAD
      if (ReadDebounced(GPIO_CONFIG_0_MENU_VKBD_INDEX) == BTN_PRESS) {
       emu_quick_func_interrupt(BTN_ASSIGN_VKBD_TOGGLE);
      }
-     ReadJoystick(0, 0);
-     ReadJoystick(1, 0);
-=======
      ReadJoystick(0, GPIO_CONFIG_NAV_JOY);
      ReadJoystick(1, GPIO_CONFIG_NAV_JOY);
->>>>>>> c199eca1
      break;
     case GPIO_CONFIG_KYB_JOY:
      // Real Kyb + Joys
